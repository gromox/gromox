--- conflicted
+++ resolved
@@ -1875,23 +1875,11 @@
 		for (const auto &temp_name : temp_file) {
 			if (!imap_cmd_parser_wildcard_match(temp_name.c_str(), search_pattern.c_str()))
 				continue;
-<<<<<<< HEAD
-			auto pdir = temp_tree.match(temp_name);
+			auto pdir = temp_tree.match(temp_name.c_str());
 			auto have = pdir != nullptr && temp_tree.get_child(pdir) != nullptr;
 			len += gx_snprintf(buff + len, arsizeof(buff) - len,
 			       "* LIST (\\Has%sChildren) \"/\" {%zu}\r\n%s\r\n",
-			       have ? "" : "No", strlen(temp_name), temp_name);
-=======
-			auto pdir = temp_tree.match(temp_name.c_str());
-			if (pdir != nullptr && temp_tree.get_child(pdir) != nullptr)
-				len += gx_snprintf(buff + len, arsizeof(buff) - len,
-				       "* LIST (\\HasChildren) \"/\" {%zu}\r\n%s\r\n",
-				       temp_name.size(), temp_name.c_str());
-			else
-				len += gx_snprintf(buff + len, arsizeof(buff) - len,
-				       "* LIST (\\HasNoChildren) \"/\" {%zu}\r\n%s\r\n",
-				       temp_name.size(), temp_name.c_str());
->>>>>>> 853d8ffe
+			       have ? "" : "No", temp_name.size(), temp_name.c_str());
 		}
 		temp_file.clear();
 		pcontext->stream.clear();
@@ -1998,23 +1986,11 @@
 	for (const auto &temp_name : temp_file) {
 		if (!imap_cmd_parser_wildcard_match(temp_name.c_str(), search_pattern.c_str()))
 			continue;
-<<<<<<< HEAD
-		auto pdir = temp_tree.match(temp_name);
+		auto pdir = temp_tree.match(temp_name.c_str());
 		auto have = pdir != nullptr && temp_tree.get_child(pdir) != nullptr;
 		len += gx_snprintf(buff + len, arsizeof(buff) - len,
 		       "* XLIST (\\Has%sChildren) \"/\" {%zu}\r\n%s\r\n",
-		       have ? "" : "No", strlen(temp_name), temp_name);
-=======
-		auto pdir = temp_tree.match(temp_name.c_str());
-		if (pdir != nullptr && temp_tree.get_child(pdir) != nullptr)
-			len += gx_snprintf(buff + len, arsizeof(buff) - len,
-				"* XLIST (\\HasChildren) \"/\" {%zu}\r\n%s\r\n",
-			       temp_name.size(), temp_name.c_str());
-		else
-			len += gx_snprintf(buff + len, arsizeof(buff) - len,
-				"* XLIST (\\HasNoChildren) \"/\" {%zu}\r\n%s\r\n",
-			       temp_name.size(), temp_name.c_str());
->>>>>>> 853d8ffe
+		       have ? "" : "No", temp_name.size(), temp_name.c_str());
 	}
 	temp_file.clear();
 	pcontext->stream.clear();
@@ -2076,23 +2052,11 @@
 	for (const auto &temp_name : temp_file) {
 		if (!imap_cmd_parser_wildcard_match(temp_name.c_str(), search_pattern.c_str()))
 			continue;
-<<<<<<< HEAD
-		auto pdir = temp_tree.match(temp_name);
+		auto pdir = temp_tree.match(temp_name.c_str());
 		auto have = pdir != nullptr && temp_tree.get_child(pdir) != nullptr;
 		len += gx_snprintf(buff + len, arsizeof(buff) - len,
 		       "* LSUB (\\Has%sChildren) \"/\" {%zu}\r\n%s\r\n",
-		       have ? "" : "No", strlen(temp_name), temp_name);
-=======
-		auto pdir = temp_tree.match(temp_name.c_str());
-		if (pdir != nullptr && temp_tree.get_child(pdir) != nullptr)
-			len += gx_snprintf(buff + len, arsizeof(buff) - len,
-				"* LSUB (\\HasChildren) \"/\" {%zu}\r\n%s\r\n",
-			       temp_name.size(), temp_name.c_str());
-		else
-			len += gx_snprintf(buff + len, arsizeof(buff) - len,
-				"* LSUB (\\HasNoChildren) \"/\" {%zu}\r\n%s\r\n",
-			       temp_name.size(), temp_name.c_str());
->>>>>>> 853d8ffe
+		       have ? "" : "No", temp_name.size(), temp_name.c_str());
 	}
 	temp_file.clear();
 	pcontext->stream.clear();
