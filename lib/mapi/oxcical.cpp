--- conflicted
+++ resolved
@@ -3534,13 +3534,9 @@
 					return "E-2208: export_timezone returned an unspecified error";
 			}
 		} else {
-<<<<<<< HEAD
-			bin = pmsg->proplist.get<BINARY>(PROP_TAG(PT_BINARY, propids[l_tzstruct]));
-			tzid = pmsg->proplist.get<char>(PROP_TAG(PT_UNICODE, propids[l_tzdesc]));
-=======
-			bin = pmsg->proplist.get<BINARY>(PROP_TAG(PT_BINARY, propids.ppropid[l_tzdefstart]));
+			bin = pmsg->proplist.get<BINARY>(PROP_TAG(PT_BINARY, propids[l_tzdefstart]));
 			if (bin != nullptr)
-				bin = pmsg->proplist.get<BINARY>(PROP_TAG(PT_BINARY, propids.ppropid[l_tzdefend]));
+				bin = pmsg->proplist.get<BINARY>(PROP_TAG(PT_BINARY, propids[l_tzdefend]));
 			if (bin != nullptr) {
 				EXT_PULL ext_pull;
 				TIMEZONEDEFINITION tz_definition;
@@ -3558,9 +3554,8 @@
 			}
 		}
 		if (ptz_component == nullptr) {
-			bin = pmsg->proplist.get<BINARY>(PROP_TAG(PT_BINARY, propids.ppropid[l_tzstruct]));
-			tzid = pmsg->proplist.get<char>(PROP_TAG(PT_UNICODE, propids.ppropid[l_tzdesc]));
->>>>>>> f85f0acd
+			bin = pmsg->proplist.get<BINARY>(PROP_TAG(PT_BINARY, propids[l_tzstruct]));
+			tzid = pmsg->proplist.get<char>(PROP_TAG(PT_UNICODE, propids[l_tzdesc]));
 			if (bin != nullptr && tzid != nullptr) {
 				EXT_PULL ext_pull;
 				TIMEZONESTRUCT tz_struct;
