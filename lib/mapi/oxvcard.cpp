--- conflicted
+++ resolved
@@ -169,7 +169,6 @@
 	return value != nullptr && *value != '\0';
 }
 
-<<<<<<< HEAD
 static void add_person(vcard &card, const MESSAGE_CONTENT &msg,
     proptag_t proptag, const char *line_key)
 {
@@ -220,8 +219,6 @@
 	adr_line.append_value();
 }
 
-=======
->>>>>>> 3eb895b6
 static std::string join(const char *gn, const char *mn, const char *sn)
 {
 	std::string r = znul(gn);
@@ -999,13 +996,9 @@
 	if (has_content(pvalue))
 		vcard.append_line("FBURL", pvalue);
 	
-<<<<<<< HEAD
-	add_string_array(vcard, pmsg->proplist.get<const STRING_ARRAY>(PR_HOBBIES), "X-MS-INTERESTS");
-=======
 	pvalue = pmsg->proplist.get<char>(PR_HOBBIES);
 	if (has_content(pvalue))
 		vcard.append_line("X-MS-INTERESTS", pvalue);
->>>>>>> 3eb895b6
 	
 	auto ba = pmsg->proplist.get<const BINARY_ARRAY>(PR_USER_X509_CERTIFICATE);
 	if (ba != nullptr && ba->count != 0) {
