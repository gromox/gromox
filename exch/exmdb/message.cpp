// SPDX-License-Identifier: GPL-2.0-only WITH linking exception
// SPDX-FileCopyrightText: 2020–2024 grommunio GmbH
// This file is part of Gromox.
#include <algorithm>
#include <cstdint>
#include <cstdio>
#include <cstring>
#include <fcntl.h>
#include <list>
#include <memory>
#include <optional>
#include <set>
#include <string>
#include <unistd.h>
#include <utility>
#include <vector>
#include <fmt/core.h>
#include <libHX/io.h>
#include <libHX/string.h>
#include <openssl/evp.h>
#include <openssl/md5.h>
#include <sys/stat.h>
#include <sys/types.h>
#include <gromox/cryptoutil.hpp>
#include <gromox/database.h>
#include <gromox/defs.h>
#include <gromox/exmdb_common_util.hpp>
#include <gromox/exmdb_provider_client.hpp>
#include <gromox/exmdb_server.hpp>
#include <gromox/ext_buffer.hpp>
#include <gromox/fileio.h>
#include <gromox/json.hpp>
#include <gromox/mapidefs.h>
#include <gromox/oxcmail.hpp>
#include <gromox/proptag_array.hpp>
#include <gromox/rop_util.hpp>
#include <gromox/scope.hpp>
#include <gromox/svc_common.h>
#include <gromox/util.hpp>
#include "bounce_producer.hpp"
#include "db_engine.h"
#include "parser.h"
#define MIN_BATCH_MESSAGE_NUM 20

using XUI = unsigned int;
using LLU = unsigned long long;
using namespace std::string_literals;
using namespace gromox;

namespace {

struct rule_node {
	int32_t sequence = 0;
	uint32_t state = 0;
	uint64_t id = 0;
	std::string provider;
	bool extended = false;

	bool operator<(const rule_node &o) const { return sequence < o.sequence; }
};

struct DAM_NODE {
	uint64_t rule_id = 0, folder_id = 0, message_id = 0;
	const char *provider = nullptr;
	const ACTION_BLOCK *pblock = nullptr;
};

struct message_node {
	uint64_t folder_id = 0, message_id = 0;
};

struct rulexec_in {
	const char *ev_from = nullptr, *ev_to = nullptr;
	cpid_t cpid = CP_ACP;
	bool oof = false;
	sqlite3 *sqlite = nullptr;
	uint64_t folder_id = 0, message_id = 0;
	std::optional<Json::Value> digest;
};

struct seen_list {
	std::vector<uint64_t> fld;
	std::vector<message_node> msg;
};

}

static ec_error_t message_rule_new_message(const rulexec_in &, seen_list &);

static constexpr uint8_t fake_true = true;
static constexpr uint32_t dummy_rcpttype = MAPI_TO;
static constexpr char dummy_addrtype[] = "NONE", dummy_string[] = "";

/* Caution: If a message is soft deleted from a public folder,
	it also should be removed from read_states! if someone's
	read stat is "unread", the item of this user should be
	removed from read_states */

#if defined(FMT_VERSION) && FMT_VERSION >= 90000
namespace {
unsigned int format_as(proptag_t x) { return x; }
}
#endif

/**
 * @account_id: Used for the generation of PR_CHANGE_KEYs. This must be the id
 *              of the store, or 0 for autodetect from @dir.
 * @username:   Used for permission checks (SFOD & generic folders).
 *
 * Can be used when submitting message.
 */
BOOL exmdb_server::movecopy_message(const char *dir, int32_t account_id,
    cpid_t cpid, uint64_t message_id, uint64_t dst_fid, uint64_t dst_id,
    BOOL b_move, BOOL *pb_result)
{
	*pb_result = false;
	auto pdb = db_engine_get_db(dir, __func__);
	if (pdb == nullptr || pdb->psqlite == nullptr)
		return FALSE;
	if (account_id == 0)
		account_id = get_account_id();
	if (!b_move &&
	    cu_check_msgsize_overflow(pdb->psqlite, PR_STORAGE_QUOTA_LIMIT) &&
	    common_util_check_msgcnt_overflow(pdb->psqlite))
		return TRUE;		
	auto mid_val = rop_util_get_gc_value(message_id);
	auto fid_val = rop_util_get_gc_value(dst_fid);
	auto dst_val = rop_util_get_gc_value(dst_id);
	BOOL b_result = false;
	if (!common_util_check_allocated_eid(pdb->psqlite, dst_val, &b_result))
		return FALSE;
	if (!b_result)
		return TRUE;
	char sql_string[256];
	snprintf(sql_string, std::size(sql_string), "SELECT message_id "
	          "FROM messages WHERE message_id=%llu", LLU{dst_val});
	auto pstmt = gx_sql_prep(pdb->psqlite, sql_string);
	if (pstmt == nullptr)
		return FALSE;
	if (pstmt.step() == SQLITE_ROW)
		return TRUE;
	pstmt.finalize();
	auto sql_transact = gx_sql_begin_trans(pdb->psqlite);
	if (!sql_transact)
		return false;
	snprintf(sql_string, std::size(sql_string), "SELECT parent_fid, is_associated"
	          " FROM messages WHERE message_id=%llu", LLU{mid_val});
	pstmt = gx_sql_prep(pdb->psqlite, sql_string);
	if (pstmt == nullptr)
		return FALSE;
	if (pstmt.step() != SQLITE_ROW)
		return TRUE;
	uint64_t parent_fid = sqlite3_column_int64(pstmt, 0);
	bool is_associated = sqlite3_column_int64(pstmt, 1);
	pstmt.finalize();
	if (b_move)
		pdb->proc_dynamic_event(cpid, dynamic_event::del_msg,
			parent_fid, mid_val, 0);
	uint32_t message_size = 0;
	if (!common_util_copy_message(pdb->psqlite, account_id, mid_val,
	    fid_val, &dst_val, &b_result, &message_size))
		return FALSE;
	if (!b_result)
		return TRUE;
	pdb->proc_dynamic_event(cpid,
		dynamic_event::new_msg, fid_val, dst_val, 0);
	pdb->notify_message_movecopy(!b_move ? TRUE : false,
		fid_val, dst_val, parent_fid, mid_val);
	BOOL b_update = TRUE;
	if (b_move) {
		if (exmdb_server::is_private()) {
			snprintf(sql_string, std::size(sql_string), "DELETE FROM messages"
			        " WHERE message_id=%llu", LLU{mid_val});
			if (gx_sql_exec(pdb->psqlite, sql_string) != SQLITE_OK)
				return FALSE;
			b_update = FALSE;
		} else {
			snprintf(sql_string, std::size(sql_string), "UPDATE messages SET "
			        "is_deleted=1 WHERE message_id=%llu", LLU{mid_val});
			if (gx_sql_exec(pdb->psqlite, sql_string) != SQLITE_OK)
				return FALSE;
			snprintf(sql_string, std::size(sql_string), "DELETE FROM "
			          "read_states message_id=%llu", LLU{mid_val});
			if (gx_sql_exec(pdb->psqlite, sql_string) != SQLITE_OK)
				return FALSE;
		}
	}
	if (b_update && !cu_adjust_store_size(pdb->psqlite, ADJ_INCREASE,
	    is_associated ? 0 : message_size, is_associated ? message_size : 0))
		return FALSE;
	auto nt_time = rop_util_current_nttime();
	if (b_move) {
		TAGGED_PROPVAL tmp_propvals[5];
		TPROPVAL_ARRAY propvals;
		uint64_t change_num = 0;

		propvals.count = 5;
		propvals.ppropval = tmp_propvals;
		if (cu_allocate_cn(pdb->psqlite, &change_num) != ecSuccess)
			return FALSE;
		auto tmp_cn = rop_util_make_eid_ex(1, change_num);
		tmp_propvals[0].proptag = PidTagChangeNumber;
		tmp_propvals[0].pvalue = &tmp_cn;
		tmp_propvals[1].proptag = PR_CHANGE_KEY;
		tmp_propvals[1].pvalue = cu_xid_to_bin({
			exmdb_server::is_private() ?
				rop_util_make_user_guid(account_id) :
				rop_util_make_domain_guid(account_id),
			tmp_cn});

		void *pvalue = nullptr;
		if (tmp_propvals[1].pvalue == nullptr ||
		    !cu_get_property(MAPI_FOLDER, parent_fid, CP_ACP,
		    pdb->psqlite, PR_PREDECESSOR_CHANGE_LIST, &pvalue))
			return FALSE;
		tmp_propvals[2].proptag = PR_PREDECESSOR_CHANGE_LIST;
		tmp_propvals[2].pvalue = common_util_pcl_append(static_cast<BINARY *>(pvalue),
		                         static_cast<BINARY *>(tmp_propvals[1].pvalue));
		if (tmp_propvals[2].pvalue == nullptr)
			return FALSE;
		nt_time = rop_util_current_nttime();
		tmp_propvals[3].proptag = PR_LOCAL_COMMIT_TIME_MAX;
		tmp_propvals[3].pvalue = &nt_time;
		tmp_propvals[4].proptag = PR_LAST_MODIFICATION_TIME;
		tmp_propvals[4].pvalue = &nt_time;

		PROBLEM_ARRAY problems;
		cu_set_properties(MAPI_FOLDER, parent_fid, CP_ACP, pdb->psqlite,
			&propvals, &problems);
		common_util_increase_deleted_count(pdb->psqlite, parent_fid, 1);
	}
	cu_set_property(MAPI_FOLDER, fid_val, CP_ACP, pdb->psqlite,
		PR_LOCAL_COMMIT_TIME_MAX, &nt_time, &b_result);
	if (sql_transact.commit() != 0)
		return false;
	*pb_result = TRUE;
	return TRUE;
}

/**
 * @account_id: Used for the generation of PR_CHANGE_KEYs. This must be the id
 *              of the store, or 0 for autodetect from @dir.
 * @b_guest:    0=acting as store owner (no permission checks),
 *              1=acting as logon_mode::delegate or ::guest.
 *              XXX: This field is redundant because it coincides with
 *              @username==STORE_OWNER_GRANTED.
 * @username:   Used for permission checks (SFOD & generic folders & message
 *              owner).
 * @src_fid:    The folder from which the action was invoked (this way, we know
 *              if it came from a search folder or a generic folder).
 */
BOOL exmdb_server::movecopy_messages(const char *dir, int32_t account_id,
    cpid_t cpid, BOOL b_guest, const char *username, uint64_t src_fid,
    uint64_t dst_fid, BOOL b_copy, const EID_ARRAY *pmessage_ids,
    BOOL *pb_partial)
{
	BOOL b_check, b_owner, b_result;
	uint32_t permission, folder_type;
	char sql_string[256];
	
	auto pdb = db_engine_get_db(dir, __func__);
	if (pdb == nullptr || pdb->psqlite == nullptr)
		return FALSE;
	if (account_id == 0)
		account_id = get_account_id();
	*pb_partial = FALSE;
	auto src_val = rop_util_get_gc_value(src_fid);
	auto dst_val = rop_util_get_gc_value(dst_fid);
	if (!common_util_get_folder_type(pdb->psqlite, src_val, &folder_type, dir))
		return FALSE;
	if (!b_guest) {
		b_check = FALSE;
	} else if (folder_type != FOLDER_SEARCH) {
		if (!cu_get_folder_permission(pdb->psqlite,
		    src_val, username, &permission))
			return FALSE;
		b_check = (permission & (frightsOwner | frightsReadAny)) ? false : TRUE;
	} else {
		b_check = TRUE;
	}
	BOOL b_batch = pmessage_ids->count >= MIN_BATCH_MESSAGE_NUM ? TRUE : false;
	if (b_batch)
		pdb->begin_batch_mode();
	auto cl_0 = make_scope_exit([&]() {
		if (b_batch)
			pdb->cancel_batch_mode();
	});
	auto sql_transact = gx_sql_begin_trans(pdb->psqlite);
	if (!sql_transact)
		return false;
	auto stm_find = gx_sql_prep(pdb->psqlite, "SELECT parent_fid, "
	             "is_associated FROM messages WHERE message_id=?");
	if (stm_find == nullptr)
		return FALSE;
	BOOL b_update = TRUE;
	xstmt stm_del;
	if (!b_copy) {
		if (exmdb_server::is_private()) {
			strcpy(sql_string, "DELETE FROM messages WHERE message_id=?");
			b_update = FALSE;
		} else {
			strcpy(sql_string, "UPDATE messages SET is_deleted=1 WHERE message_id=?");
		}
		stm_del = gx_sql_prep(pdb->psqlite, sql_string);
		if (stm_del == nullptr)
			return FALSE;
	}
	uint64_t fai_size = 0, normal_size = 0;
	uint32_t del_count = 0, message_size = 0;
	std::set<uint64_t> touched_folders;
	for (auto mid : *pmessage_ids) {
		auto tmp_val = rop_util_get_gc_value(mid);
		stm_find.bind_int64(1, tmp_val);
		if (stm_find.step() != SQLITE_ROW) {
			*pb_partial = TRUE;
			continue;
		}
		/*
		 * src_val may be a search folder (MS-OXCFOLD v23.2 §2.2.1.6),
		 * so re-lookup for the real parent of the source.
		 */
		uint64_t parent_fid = stm_find.col_uint64(0);
		bool is_associated = stm_find.col_uint64(1);
		stm_find.reset();
		if (folder_type == FOLDER_SEARCH) {
			if (b_check) {
				if (!cu_get_folder_permission(pdb->psqlite,
				    parent_fid, username, &permission))
					return false;
				if (!(permission & (frightsOwner | frightsReadAny))) {
					if (!common_util_check_message_owner(pdb->psqlite,
					    tmp_val, username, &b_owner))
						return false;
					if (!b_owner) {
						*pb_partial = TRUE;
						continue;
					}
				}
			}
		} else {
			if (parent_fid != src_val) {
				*pb_partial = TRUE;
				continue;
			}
			if (b_check) {
				if (!common_util_check_message_owner(pdb->psqlite,
				    tmp_val, username, &b_owner))
					return false;
				if (!b_owner) {
					*pb_partial = TRUE;
					continue;
				}
			}
		}
		if (!b_copy)
			pdb->proc_dynamic_event(cpid,
				dynamic_event::del_msg,
				parent_fid, tmp_val, 0);
		uint64_t tmp_val1 = 0;
		if (!common_util_copy_message(pdb->psqlite, account_id, tmp_val,
		    dst_val, &tmp_val1, &b_result, &message_size))
			return FALSE;
		if (!b_result) {
			*pb_partial = TRUE;
			continue;
		}
		if (!is_associated)
			normal_size += message_size;
		else
			fai_size += message_size;
		pdb->proc_dynamic_event(cpid, dynamic_event::new_msg,
			dst_val, tmp_val1, 0);
		pdb->notify_message_movecopy(b_copy, dst_val, tmp_val1, src_val, tmp_val);
		if (b_copy)
			continue;

		del_count ++;
		stm_del.bind_int64(1, tmp_val);
		if (stm_del.step() != SQLITE_DONE)
			return false;
		stm_del.reset();
		if (!exmdb_server::is_private()) {
			snprintf(sql_string, std::size(sql_string), "DELETE FROM read_states"
			         " WHERE message_id=%llu", LLU{tmp_val});
			if (gx_sql_exec(pdb->psqlite, sql_string) != SQLITE_OK)
				return false;
		}

		try {
			/* dst folders' change keys are already updated by common_util_copy_message */
			touched_folders.emplace(parent_fid);
		} catch (const std::bad_alloc &) {
			mlog(LV_ERR, "E-2232: ENOMEM");
			return false;
		}
	}
	stm_find.finalize();
	stm_del.finalize();
	if (b_update && normal_size + fai_size > 0 &&
	    !cu_adjust_store_size(pdb->psqlite, ADJ_INCREASE, normal_size, fai_size))
		return FALSE;
	auto nt_time = rop_util_current_nttime();
	if (!b_copy) for (auto parent_fid : touched_folders) {
		TAGGED_PROPVAL tmp_propvals[5];
		TPROPVAL_ARRAY propvals;
		PROBLEM_ARRAY problems;
		void *pvalue = nullptr;
		uint64_t change_num = 0;

		propvals.count = 5;
		propvals.ppropval = tmp_propvals;
		if (cu_allocate_cn(pdb->psqlite, &change_num) != ecSuccess)
			return FALSE;
		auto tmp_cn = rop_util_make_eid_ex(1, change_num);
		tmp_propvals[0].proptag = PidTagChangeNumber;
		tmp_propvals[0].pvalue = &tmp_cn;
		tmp_propvals[1].proptag = PR_CHANGE_KEY;
		tmp_propvals[1].pvalue = cu_xid_to_bin({
			exmdb_server::is_private() ?
				rop_util_make_user_guid(account_id) :
				rop_util_make_domain_guid(account_id),
			tmp_cn});
		if (tmp_propvals[1].pvalue == nullptr ||
		    !cu_get_property(MAPI_FOLDER, parent_fid, CP_ACP,
		    pdb->psqlite, PR_PREDECESSOR_CHANGE_LIST, &pvalue))
			return FALSE;
		tmp_propvals[2].proptag = PR_PREDECESSOR_CHANGE_LIST;
		tmp_propvals[2].pvalue = common_util_pcl_append(static_cast<BINARY *>(pvalue),
		                         static_cast<BINARY *>(tmp_propvals[1].pvalue));
		if (tmp_propvals[2].pvalue == nullptr)
			return FALSE;
		tmp_propvals[3].proptag = PR_LOCAL_COMMIT_TIME_MAX;
		tmp_propvals[3].pvalue = &nt_time;
		tmp_propvals[4].proptag = PR_LAST_MODIFICATION_TIME;
		tmp_propvals[4].pvalue = &nt_time;
		cu_set_properties(MAPI_FOLDER, parent_fid, CP_ACP, pdb->psqlite,
			&propvals, &problems);
		common_util_increase_deleted_count(
			pdb->psqlite, parent_fid, del_count);
	}
	cu_set_property(MAPI_FOLDER, dst_val, CP_ACP, pdb->psqlite,
		PR_LOCAL_COMMIT_TIME_MAX, &nt_time, &b_result);
	if (sql_transact.commit() != 0)
		return false;
	if (b_batch) {
		b_batch = false;
		DB_ITEM::commit_batch_mode_release(std::move(pdb));
	}
	return TRUE;
}

/**
 * @account_id: Used for the generation of PR_CHANGE_KEYs. This must be the id
 *              of the store, or 0 for autodetect from @dir.
 * @username:   Used for evaluating delete permission.
 */
BOOL exmdb_server::delete_messages(const char *dir, int32_t account_id,
    cpid_t cpid, const char *username, uint64_t folder_id,
    const EID_ARRAY *pmessage_ids, BOOL b_hard, BOOL *pb_partial)
{
	void *pvalue;
	BOOL b_check;
	BOOL b_owner;
	int del_count;
	uint64_t tmp_cn;
	uint64_t nt_time;
	uint64_t src_val;
	uint64_t fai_size;
	uint32_t permission;
	uint64_t parent_fid;
	uint64_t change_num;
	char sql_string[256];
	uint32_t folder_type;
	uint64_t normal_size;
	PROBLEM_ARRAY problems;
	TPROPVAL_ARRAY propvals;
	TAGGED_PROPVAL tmp_propvals[5];
	
	auto pdb = db_engine_get_db(dir, __func__);
	if (pdb == nullptr || pdb->psqlite == nullptr)
		return FALSE;
	if (account_id == 0)
		account_id = get_account_id();
	*pb_partial = FALSE;
	src_val = rop_util_get_gc_value(folder_id);
	if (!common_util_get_folder_type(pdb->psqlite, src_val, &folder_type))
		return FALSE;
	if (username == STORE_OWNER_GRANTED) {
		b_check = FALSE;
	} else if (folder_type == FOLDER_SEARCH) {
		b_check = TRUE;
	} else {
		if (!cu_get_folder_permission(pdb->psqlite,
		    src_val, username, &permission))
			return FALSE;
		b_check = (permission & (frightsOwner | frightsDeleteAny)) ? false : TRUE;
	}
	BOOL b_batch = pmessage_ids->count >= MIN_BATCH_MESSAGE_NUM ? TRUE : false;
	if (b_batch)
		pdb->begin_batch_mode();
	auto cl_0 = make_scope_exit([&]() {
		if (b_batch)
			pdb->cancel_batch_mode();
	});
	auto sql_transact = gx_sql_begin_trans(pdb->psqlite);
	if (!sql_transact)
		return false;
	auto pstmt = gx_sql_prep(pdb->psqlite, "SELECT parent_fid, is_associated, "
	             "message_size FROM messages WHERE message_id=?");
	if (pstmt == nullptr)
		return FALSE;
	auto pstmt1 = gx_sql_prep(pdb->psqlite, b_hard ?
	              "DELETE FROM messages WHERE message_id=?" :
	              "UPDATE messages SET is_deleted=1 WHERE message_id=?");
	if (pstmt1 == nullptr)
		return FALSE;
	fai_size = 0;
	del_count = 0;
	normal_size = 0;
	for (auto mid : *pmessage_ids) {
		auto tmp_val = rop_util_get_gc_value(mid);
		sqlite3_bind_int64(pstmt, 1, tmp_val);
		if (pstmt.step() != SQLITE_ROW)
			continue;
		parent_fid = sqlite3_column_int64(pstmt, 0);
		auto is_assoc = pstmt.col_int64(1) != 0;
		auto obj_size = pstmt.col_int64(2);
		sqlite3_reset(pstmt);
		if (folder_type == FOLDER_SEARCH) {
			if (b_check) {
				if (!cu_get_folder_permission(pdb->psqlite,
				    parent_fid, username, &permission))
					return FALSE;
				if (!(permission & (frightsOwner | frightsDeleteAny))) {
					if (!common_util_check_message_owner(pdb->psqlite,
					    tmp_val, username, &b_owner))
						return FALSE;
					if (!b_owner) {
						*pb_partial = TRUE;
						continue;
					}
				}
			}
		} else {
			if (parent_fid != src_val) {
				*pb_partial = TRUE;
				continue;
			}
			if (b_check) {
				if (!common_util_check_message_owner(pdb->psqlite,
				    tmp_val, username, &b_owner))
					return FALSE;
				if (!b_owner) {
					*pb_partial = TRUE;
					continue;
				}
			}
		}
		del_count ++;
		if (is_assoc)
			fai_size += obj_size;
		else
			normal_size += obj_size;
		pdb->proc_dynamic_event(cpid, dynamic_event::del_msg,
			parent_fid, tmp_val, 0);
		if (folder_type == FOLDER_SEARCH)
			pdb->notify_link_deletion(src_val, tmp_val);
		else
			pdb->notify_message_deletion(src_val, tmp_val);
		sqlite3_bind_int64(pstmt1, 1, tmp_val);
		if (pstmt1.step() != SQLITE_DONE)
			return FALSE;
		sqlite3_reset(pstmt1);
		if (!b_hard && !is_private()) {
			snprintf(sql_string, std::size(sql_string), "DELETE FROM read_states"
			        " WHERE message_id=%llu", LLU{tmp_val});
			if (gx_sql_exec(pdb->psqlite, sql_string) != SQLITE_OK)
				return FALSE;
		}
	}
	pstmt.finalize();
	pstmt1.finalize();
	if (b_hard && !cu_adjust_store_size(pdb->psqlite, ADJ_DECREASE,
	    normal_size, fai_size))
		return FALSE;
	propvals.count = 5;
	propvals.ppropval = tmp_propvals;
	if (cu_allocate_cn(pdb->psqlite, &change_num) != ecSuccess)
		return FALSE;
	tmp_cn = rop_util_make_eid_ex(1, change_num);
	tmp_propvals[0].proptag = PidTagChangeNumber;
	tmp_propvals[0].pvalue = &tmp_cn;
	tmp_propvals[1].proptag = PR_CHANGE_KEY;
	tmp_propvals[1].pvalue = cu_xid_to_bin({
		exmdb_server::is_private() ?
			rop_util_make_user_guid(account_id) :
			rop_util_make_domain_guid(account_id),
		tmp_cn});
	if (tmp_propvals[1].pvalue == nullptr ||
	    !cu_get_property(MAPI_FOLDER, src_val, CP_ACP,
	    pdb->psqlite, PR_PREDECESSOR_CHANGE_LIST, &pvalue))
		return FALSE;
	tmp_propvals[2].proptag = PR_PREDECESSOR_CHANGE_LIST;
	tmp_propvals[2].pvalue = common_util_pcl_append(static_cast<BINARY *>(pvalue),
	                         static_cast<BINARY *>(tmp_propvals[1].pvalue));
	if (tmp_propvals[2].pvalue == nullptr)
		return FALSE;
	nt_time = rop_util_current_nttime();
	tmp_propvals[3].proptag = PR_LOCAL_COMMIT_TIME_MAX;
	tmp_propvals[3].pvalue = &nt_time;
	tmp_propvals[4].proptag = PR_LAST_MODIFICATION_TIME;
	tmp_propvals[4].pvalue = &nt_time;
	cu_set_properties(MAPI_FOLDER, src_val, CP_ACP, pdb->psqlite,
		&propvals, &problems);
	common_util_increase_deleted_count(
		pdb->psqlite, src_val, del_count);
	if (sql_transact.commit() != 0)
		return false;
	if (b_batch) {
		b_batch = false;
		DB_ITEM::commit_batch_mode_release(std::move(pdb));
	}
	return TRUE;
}

static BOOL message_get_message_rcpts(sqlite3 *psqlite, uint64_t message_id,
    TARRAY_SET *pset) try
{
	uint32_t row_id;
	uint64_t rcpt_id;
	uint32_t rcpt_num;
	char sql_string[256];
	TAGGED_PROPVAL *ppropval;
	
	snprintf(sql_string, std::size(sql_string), "SELECT count(*) FROM"
	          " recipients WHERE message_id=%llu", LLU{message_id});
	auto pstmt = gx_sql_prep(psqlite, sql_string);
	if (pstmt == nullptr || pstmt.step() != SQLITE_ROW)
		return FALSE;
	rcpt_num = sqlite3_column_int64(pstmt, 0);
	pstmt.finalize();
	pset->count = 0;
	if (0 == rcpt_num) {
		pset->pparray = NULL;
		return TRUE;
	}
	pset->pparray = cu_alloc<TPROPVAL_ARRAY *>(rcpt_num);
	if (pset->pparray == nullptr)
		return FALSE;
	snprintf(sql_string, std::size(sql_string), "SELECT recipient_id FROM"
	          " recipients WHERE message_id=%llu", LLU{message_id});
	pstmt = gx_sql_prep(psqlite, sql_string);
	if (pstmt == nullptr)
		return FALSE;
	row_id = 0;
	while (pstmt.step() == SQLITE_ROW) {
		rcpt_id = sqlite3_column_int64(pstmt, 0);
		std::vector<uint32_t> tags;
		if (!cu_get_proptags(MAPI_MAILUSER, rcpt_id, psqlite, tags))
			return false;
		/* Nudge cu_get_properties allocation to make extra room. */
		for (size_t i = 0; i < 5; ++i)
			tags.push_back(PR_NULL);
		PROPTAG_ARRAY proptags = {static_cast<uint16_t>(tags.size()), tags.data()};
		pset->pparray[pset->count] = cu_alloc<TPROPVAL_ARRAY>();
		if (pset->pparray[pset->count] == nullptr ||
		    !cu_get_properties(MAPI_MAILUSER, rcpt_id, CP_ACP,
		    psqlite, &proptags, pset->pparray[pset->count]))
			return FALSE;
		/* PR_ROWID MUST be the first */
		memmove(pset->pparray[pset->count]->ppropval + 1,
			pset->pparray[pset->count]->ppropval, sizeof(
			TAGGED_PROPVAL)*pset->pparray[pset->count]->count);
		ppropval = pset->pparray[pset->count]->ppropval;
		pset->pparray[pset->count]->count ++;
		ppropval->proptag = PR_ROWID;
		auto uv = cu_alloc<uint32_t>();
		ppropval->pvalue = uv;
		if (ppropval->pvalue == nullptr)
			return FALSE;
		*uv = row_id++;
		auto &drcpt = *pset->pparray[pset->count];
		if (drcpt.find(PR_RECIPIENT_TYPE) == nullptr)
			drcpt.emplace_back(PR_RECIPIENT_TYPE, &dummy_rcpttype);
		if (drcpt.find(PR_DISPLAY_NAME) == nullptr &&
		    drcpt.find(PR_DISPLAY_NAME_A) == nullptr)
			drcpt.emplace_back(PR_DISPLAY_NAME, dummy_string);
		if (drcpt.find(PR_ADDRTYPE) == nullptr)
			drcpt.emplace_back(PR_ADDRTYPE, dummy_addrtype);
		if (drcpt.find(PR_EMAIL_ADDRESS) == nullptr)
			drcpt.emplace_back(PR_EMAIL_ADDRESS, dummy_string);
		pset->count ++;
	}
	return TRUE;
} catch (const std::bad_alloc &) {
	mlog(LV_ERR, "E-1165: ENOMEM");
	return false;
}

BOOL exmdb_server::get_message_brief(const char *dir, cpid_t cpid,
	uint64_t message_id, MESSAGE_CONTENT **ppbrief)
{
	uint32_t count;
	uint64_t mid_val;
	char sql_string[256];
	PROPTAG_ARRAY proptags;
	uint64_t attachment_id;
	uint32_t proptag_buff[16];
	
	auto pdb = db_engine_get_db(dir, __func__);
	if (pdb == nullptr || pdb->psqlite == nullptr)
		return FALSE;
	mid_val = rop_util_get_gc_value(message_id);
	snprintf(sql_string, std::size(sql_string), "SELECT message_id FROM"
	          " messages WHERE message_id=%llu", LLU{mid_val});
	auto pstmt = gx_sql_prep(pdb->psqlite, sql_string);
	if (pstmt == nullptr)
		return FALSE;
	if (pstmt.step() != SQLITE_ROW) {
		*ppbrief = NULL;
		return TRUE;
	}
	pstmt.finalize();
	*ppbrief = cu_alloc<MESSAGE_CONTENT>();
	if (*ppbrief == nullptr)
		return FALSE;
	proptags.count = 9;
	proptags.pproptag = proptag_buff;
	proptag_buff[0] = PR_SUBJECT;
	proptag_buff[1] = PR_SENT_REPRESENTING_NAME;
	proptag_buff[2] = PR_SENT_REPRESENTING_SMTP_ADDRESS;
	proptag_buff[3] = PR_CLIENT_SUBMIT_TIME;
	proptag_buff[4] = PR_MESSAGE_SIZE;
	proptag_buff[5] = PR_INTERNET_CPID;
	proptag_buff[6] = PR_INTERNET_MESSAGE_ID;
	proptag_buff[7] = PR_PARENT_KEY;
	proptag_buff[8] = PR_CONVERSATION_INDEX;
	if (!cu_get_properties(MAPI_MESSAGE, mid_val, cpid,
	    pdb->psqlite, &proptags, &(*ppbrief)->proplist))
		return FALSE;
	(*ppbrief)->children.prcpts = cu_alloc<TARRAY_SET>();
	if ((*ppbrief)->children.prcpts == nullptr)
		return FALSE;
	if (!message_get_message_rcpts(pdb->psqlite, mid_val,
	    (*ppbrief)->children.prcpts))
		return FALSE;
	(*ppbrief)->children.pattachments = cu_alloc<ATTACHMENT_LIST>();
	if ((*ppbrief)->children.pattachments == nullptr)
		return FALSE;
	snprintf(sql_string, std::size(sql_string), "SELECT count(*) FROM "
	          "attachments WHERE message_id=%llu", LLU{mid_val});
	pstmt = gx_sql_prep(pdb->psqlite, sql_string);
	if (pstmt == nullptr || pstmt.step() != SQLITE_ROW)
		return FALSE;
	count = sqlite3_column_int64(pstmt, 0);
	pstmt.finalize();
	(*ppbrief)->children.pattachments->count = 0;
	(*ppbrief)->children.pattachments->pplist = cu_alloc<ATTACHMENT_CONTENT *>(count);
	if ((*ppbrief)->children.pattachments->pplist == nullptr)
		return FALSE;
	snprintf(sql_string, std::size(sql_string), "SELECT attachment_id FROM "
	          "attachments WHERE message_id=%llu", LLU{mid_val});
	pstmt = gx_sql_prep(pdb->psqlite, sql_string);
	if (pstmt == nullptr)
		return FALSE;
	proptags.count = 1;
	proptag_buff[0] = PR_ATTACH_LONG_FILENAME;
	while (pstmt.step() == SQLITE_ROW) {
		attachment_id = sqlite3_column_int64(pstmt, 0);
		auto pattachment = cu_alloc<ATTACHMENT_CONTENT>();
		if (pattachment == nullptr)
			return FALSE;
		if (!cu_get_properties(MAPI_ATTACH, attachment_id, cpid,
		    pdb->psqlite, &proptags, &pattachment->proplist))
			return FALSE;
		pattachment->pembedded = NULL;
		auto &ats = *(*ppbrief)->children.pattachments;
		ats.pplist[ats.count++] = pattachment;
	}
	return TRUE;
}

BOOL exmdb_server::is_msg_present(const char *dir,
	uint64_t folder_id, uint64_t message_id, BOOL *pb_exist)
{
	uint64_t tmp_val;
	uint64_t fid_val;
	uint64_t mid_val;
	char sql_string[256];
	uint32_t folder_type;
	
	auto pdb = db_engine_get_db(dir, __func__);
	if (pdb == nullptr || pdb->psqlite == nullptr)
		return FALSE;
	fid_val = rop_util_get_gc_value(folder_id);
	mid_val = rop_util_get_gc_value(message_id);
	if (!common_util_get_folder_type(pdb->psqlite, fid_val, &folder_type))
		return FALSE;
	if (folder_type == FOLDER_SEARCH)
		snprintf(sql_string, std::size(sql_string), "SELECT folder_id FROM"
					" search_result WHERE folder_id=%llu AND"
					" message_id=%llu", LLU{fid_val}, LLU{mid_val});
	else
		snprintf(sql_string, std::size(sql_string), "SELECT parent_fid FROM"
					" messages WHERE message_id=%llu", LLU{mid_val});

	auto pstmt = gx_sql_prep(pdb->psqlite, sql_string);
	if (pstmt == nullptr)
		return FALSE;
	if (pstmt.step() != SQLITE_ROW) {
		*pb_exist = FALSE;
		return TRUE;
	}
	tmp_val = sqlite3_column_int64(pstmt, 0);
	*pb_exist = tmp_val == fid_val ? TRUE : false;
	return TRUE;
}

BOOL exmdb_server::is_msg_deleted(const char *dir,
	uint64_t message_id, BOOL *pb_del)
{
	uint64_t mid_val;
	char sql_string[256];
	
	auto pdb = db_engine_get_db(dir, __func__);
	if (pdb == nullptr || pdb->psqlite == nullptr)
		return FALSE;
	mid_val = rop_util_get_gc_value(message_id);
	snprintf(sql_string, std::size(sql_string), "SELECT is_deleted "
	         "FROM messages WHERE message_id=%llu", LLU{mid_val});
	auto pstmt = gx_sql_prep(pdb->psqlite, sql_string);
	if (pstmt == nullptr)
		return FALSE;
	*pb_del = pstmt.step() != SQLITE_ROW ||
	          (!exmdb_server::is_private() &&
	          sqlite3_column_int64(pstmt, 0) != 0) ? TRUE : false;
	return TRUE;
}

BOOL exmdb_server::get_message_rcpts(const char *dir,
	uint64_t message_id, TARRAY_SET *pset)
{
	uint64_t mid_val;
	auto pdb = db_engine_get_db(dir, __func__);
	if (pdb == nullptr || pdb->psqlite == nullptr)
		return FALSE;
	mid_val = rop_util_get_gc_value(message_id);
	return message_get_message_rcpts(pdb->psqlite, mid_val, pset);
}

/**
 * @username:   Used for adjusting public store readstates
 */
BOOL exmdb_server::get_message_properties(const char *dir,
    const char *username, cpid_t cpid, uint64_t message_id,
	const PROPTAG_ARRAY *pproptags, TPROPVAL_ARRAY *ppropvals)
{
	auto pdb = db_engine_get_db(dir, __func__);
	if (pdb == nullptr || pdb->psqlite == nullptr)
		return FALSE;
	if (!exmdb_server::is_private())
		exmdb_server::set_public_username(username);
	auto cl_0 = make_scope_exit([]() { exmdb_server::set_public_username(nullptr); });
	return cu_get_properties(MAPI_MESSAGE,
	       rop_util_get_gc_value(message_id), cpid, pdb->psqlite,
	       pproptags, ppropvals);
}

/**
 * @username:   Used for adjusting public store readstates
 *
 * The message_size will not be updated in the function!
 */
BOOL exmdb_server::set_message_properties(const char *dir,
    const char *username, cpid_t cpid, uint64_t message_id,
	const TPROPVAL_ARRAY *pproperties, PROBLEM_ARRAY *pproblems)
{
	BOOL b_result;
	uint64_t nt_time;
	uint64_t fid_val;
	uint64_t mid_val;
	
	auto pdb = db_engine_get_db(dir, __func__);
	if (pdb == nullptr || pdb->psqlite == nullptr)
		return FALSE;
	if (!exmdb_server::is_private())
		exmdb_server::set_public_username(username);
	auto cl_0 = make_scope_exit([]() { exmdb_server::set_public_username(nullptr); });
	mid_val = rop_util_get_gc_value(message_id);
	auto sql_transact = gx_sql_begin_trans(pdb->psqlite);
	if (!cu_set_properties(MAPI_MESSAGE, mid_val, cpid,
	    pdb->psqlite, pproperties, pproblems))
		return FALSE;
	if (!common_util_get_message_parent_folder(pdb->psqlite,
	    mid_val, &fid_val) || fid_val == 0)
		return FALSE;
	nt_time = rop_util_current_nttime();
	cu_set_property(MAPI_FOLDER, fid_val, CP_ACP, pdb->psqlite,
		PR_LOCAL_COMMIT_TIME_MAX, &nt_time, &b_result);
	if (sql_transact.commit() != 0)
		return false;
	pdb->proc_dynamic_event(cpid, dynamic_event::modify_msg,
		fid_val, mid_val, 0);
	pdb->notify_message_modification(fid_val, mid_val);
	return TRUE;
}

BOOL exmdb_server::remove_message_properties(const char *dir, cpid_t cpid,
    uint64_t message_id, const PROPTAG_ARRAY *pproptags)
{
	BOOL b_result;
	uint64_t nt_time;
	uint64_t fid_val;
	uint64_t mid_val;
	
	auto pdb = db_engine_get_db(dir, __func__);
	if (pdb == nullptr || pdb->psqlite == nullptr)
		return FALSE;
	mid_val = rop_util_get_gc_value(message_id);
	auto sql_transact = gx_sql_begin_trans(pdb->psqlite);
	if (!cu_remove_properties(MAPI_MESSAGE, mid_val,
	    pdb->psqlite, pproptags))
		return FALSE;
	if (!common_util_get_message_parent_folder(pdb->psqlite,
	    mid_val, &fid_val) || fid_val == 0)
		return FALSE;
	nt_time = rop_util_current_nttime();
	cu_set_property(MAPI_FOLDER, fid_val, CP_ACP, pdb->psqlite,
		PR_LOCAL_COMMIT_TIME_MAX, &nt_time, &b_result);
	if (sql_transact.commit() != 0)
		return false;
	pdb->proc_dynamic_event(cpid, dynamic_event::modify_msg,
		fid_val, mid_val, 0);
	pdb->notify_message_modification(fid_val, mid_val);
	return TRUE;
}

/**
 * @username:   Used for adjusting public store readstates
 */
BOOL exmdb_server::set_message_read_state(const char *dir,
	const char *username, uint64_t message_id,
	uint8_t mark_as_read, uint64_t *pread_cn)
{
	BOOL b_result;
	uint64_t nt_time;
	uint64_t mid_val;
	uint64_t fid_val;
	uint64_t read_cn;
	char sql_string[128];
	
	mid_val = rop_util_get_gc_value(message_id);
	auto pdb = db_engine_get_db(dir, __func__);
	if (pdb == nullptr || pdb->psqlite == nullptr)
		return FALSE;
	auto sql_transact = gx_sql_begin_trans(pdb->psqlite);
	if (!sql_transact)
		return false;
	if (cu_allocate_cn(pdb->psqlite, &read_cn) != ecSuccess)
		return false;
	if (!exmdb_server::is_private()) {
		exmdb_server::set_public_username(username);
		auto cl_0 = make_scope_exit([]() { exmdb_server::set_public_username(nullptr); });
		common_util_set_message_read(pdb->psqlite,
			mid_val, mark_as_read);
		snprintf(sql_string, std::size(sql_string), "REPLACE INTO "
				"read_cns VALUES (%llu, ?, %llu)",
				LLU{mid_val}, LLU{read_cn});
		auto pstmt = gx_sql_prep(pdb->psqlite, sql_string);
		if (pstmt == nullptr)
			return FALSE;
		sqlite3_bind_text(pstmt, 1, username, -1, SQLITE_STATIC);
		if (pstmt.step() != SQLITE_DONE)
			return FALSE;
	} else {
		common_util_set_message_read(pdb->psqlite,
			mid_val, mark_as_read);
		snprintf(sql_string, std::size(sql_string), "UPDATE messages SET "
			"read_cn=%llu WHERE message_id=%llu",
			LLU{read_cn}, LLU{mid_val});
		if (gx_sql_exec(pdb->psqlite, sql_string) != SQLITE_OK)
			return FALSE;
	}
	if (!common_util_get_message_parent_folder(pdb->psqlite,
	    mid_val, &fid_val))
		return FALSE;
	if (fid_val == 0)
		return TRUE; /* XXX: yield ecObjectDeleted or so */
	nt_time = rop_util_current_nttime();
	cu_set_property(MAPI_FOLDER, fid_val, CP_ACP, pdb->psqlite,
		PR_LOCAL_COMMIT_TIME_MAX, &nt_time, &b_result);
	if (sql_transact.commit() != 0)
		return false;
	pdb->proc_dynamic_event(CP_ACP, dynamic_event::modify_msg,
		fid_val, mid_val, 0);
	pdb->notify_message_modification(fid_val, mid_val);
	*pread_cn = rop_util_make_eid_ex(1, read_cn);
	return TRUE;
}

/* if folder_id is 0, it means embedded message */
BOOL exmdb_server::allocate_message_id(const char *dir,
	uint64_t folder_id, uint64_t *pmessage_id)
{
	uint64_t eid_val;
	uint64_t fid_val;
	auto pdb = db_engine_get_db(dir, __func__);
	if (pdb == nullptr || pdb->psqlite == nullptr)
		return FALSE;
	if (0 == folder_id) {
		if (!common_util_allocate_eid(pdb->psqlite, &eid_val))
			return FALSE;
		*pmessage_id = rop_util_make_eid_ex(1, eid_val);
		return TRUE;
	}
	fid_val = rop_util_get_gc_value(folder_id);
	if (!common_util_allocate_eid_from_folder(pdb->psqlite, fid_val, &eid_val))
		return FALSE;
	*pmessage_id = rop_util_make_eid_ex(1, eid_val);
	return TRUE;
}

BOOL exmdb_server::get_message_group_id(const char *dir,
	uint64_t message_id, uint32_t **ppgroup_id)
{
	char sql_string[128];
	auto pdb = db_engine_get_db(dir, __func__);
	if (pdb == nullptr || pdb->psqlite == nullptr)
		return FALSE;
	snprintf(sql_string, std::size(sql_string), "SELECT group_id "
				"FROM messages WHERE message_id=%llu",
				LLU{rop_util_get_gc_value(message_id)});
	auto pstmt = gx_sql_prep(pdb->psqlite, sql_string);
	if (pstmt == nullptr)
		return FALSE;
	if (pstmt.step() != SQLITE_ROW ||
		SQLITE_NULL == sqlite3_column_type(pstmt, 0)) {
		*ppgroup_id = NULL;
		return TRUE;
	}
	*ppgroup_id = cu_alloc<uint32_t>();
	if (*ppgroup_id == nullptr)
		return FALSE;
	**ppgroup_id = sqlite3_column_int64(pstmt, 0);
	return TRUE;
}

BOOL exmdb_server::set_message_group_id(const char *dir,
	uint64_t message_id, uint32_t group_id)
{
	char sql_string[128];
	auto pdb = db_engine_get_db(dir, __func__);
	if (pdb == nullptr || pdb->psqlite == nullptr)
		return FALSE;
	snprintf(sql_string, std::size(sql_string), "UPDATE messages SET"
		" group_id=%u WHERE message_id=%llu",
		XUI{group_id}, LLU{rop_util_get_gc_value(message_id)});
	if (gx_sql_exec(pdb->psqlite, sql_string) != SQLITE_OK)
		return FALSE;
	return TRUE;
}

/* if count of indices and ungroup_proptags are both 0 means full change */
BOOL exmdb_server::save_change_indices(const char *dir, uint64_t message_id,
    uint64_t cn, const INDEX_ARRAY *pindices,
    const PROPTAG_ARRAY *pungroup_proptags) try
{
	uint64_t mid_val;
	EXT_PUSH ext_push;
	char sql_string[128];
	static constexpr size_t idbuff_size = 0x8000;
	auto indices_buff = std::make_unique<uint8_t[]>(idbuff_size);
	auto proptags_buff = std::make_unique<uint8_t[]>(idbuff_size);
	
	auto pdb = db_engine_get_db(dir, __func__);
	if (pdb == nullptr || pdb->psqlite == nullptr)
		return FALSE;
	mid_val = rop_util_get_gc_value(message_id);
	if (0 == pindices->count && 0 == pungroup_proptags->count) {
		snprintf(sql_string, std::size(sql_string), "UPDATE messages SET "
		          "group_id=? WHERE message_id=%llu", LLU{mid_val});
		auto pstmt = gx_sql_prep(pdb->psqlite, sql_string);
		if (pstmt == nullptr)
			return FALSE;
		sqlite3_bind_null(pstmt, 1);
		return pstmt.step() == SQLITE_DONE ? TRUE : false;
	}
	auto pstmt = gx_sql_prep(pdb->psqlite, "INSERT INTO"
	             " message_changes VALUES (?, ?, ?, ?)");
	if (pstmt == nullptr)
		return FALSE;
	sqlite3_bind_int64(pstmt, 1, mid_val);
	sqlite3_bind_int64(pstmt, 2, rop_util_get_gc_value(cn));
	if (!ext_push.init(indices_buff.get(), idbuff_size, 0) ||
	    ext_push.p_proptag_a(*pindices) != EXT_ERR_SUCCESS)
		return false;
	sqlite3_bind_blob(pstmt, 3, ext_push.m_udata, ext_push.m_offset, SQLITE_STATIC);
	if (!ext_push.init(proptags_buff.get(), idbuff_size, 0) ||
	    ext_push.p_proptag_a(*pungroup_proptags) != EXT_ERR_SUCCESS)
		return false;
	sqlite3_bind_blob(pstmt, 4, ext_push.m_udata, ext_push.m_offset, SQLITE_STATIC);
	return pstmt.step() == SQLITE_DONE ? TRUE : false;
} catch (const std::bad_alloc &) {
	mlog(LV_ERR, "E-1162: ENOMEM");
	return false;
}

/* if count of indices and ungroup_proptags are both 0 means full change */
BOOL exmdb_server::get_change_indices(const char *dir,
	uint64_t message_id, uint64_t cn, INDEX_ARRAY *pindices,
	PROPTAG_ARRAY *pungroup_proptags)
{
	uint64_t cn_val;
	uint64_t mid_val;
	EXT_PULL ext_pull;
	char sql_string[128];
	INDEX_ARRAY tmp_indices;
	PROPTAG_ARRAY tmp_proptags;
	
	cn_val = rop_util_get_gc_value(cn);
	auto pdb = db_engine_get_db(dir, __func__);
	if (pdb == nullptr || pdb->psqlite == nullptr)
		return FALSE;
	mid_val = rop_util_get_gc_value(message_id);
	std::unique_ptr<INDEX_ARRAY, pta_delete> ptmp_indices(proptag_array_init());
	if (ptmp_indices == nullptr)
		return FALSE;
	std::unique_ptr<PROPTAG_ARRAY, pta_delete> ptmp_proptags(proptag_array_init());
	if (ptmp_proptags == nullptr)
		return FALSE;
	snprintf(sql_string, std::size(sql_string), "SELECT change_number,"
				" indices, proptags FROM message_changes"
				" WHERE message_id=%llu", LLU{mid_val});
	auto pstmt = gx_sql_prep(pdb->psqlite, sql_string);
	if (pstmt == nullptr)
		return FALSE;
	while (pstmt.step() == SQLITE_ROW) {
		if (gx_sql_col_uint64(pstmt, 0) <= cn_val)
			continue;
		if (sqlite3_column_bytes(pstmt, 1) > 0) {
			ext_pull.init(sqlite3_column_blob(pstmt, 1),
				sqlite3_column_bytes(pstmt, 1),
				common_util_alloc, 0);
			if (ext_pull.g_proptag_a(&tmp_indices) != EXT_ERR_SUCCESS)
				return FALSE;
			for (unsigned int i = 0; i < tmp_indices.count; ++i)
				if (!proptag_array_append(ptmp_indices.get(),
				    tmp_indices.pproptag[i]))
					return FALSE;
		}
		if (sqlite3_column_bytes(pstmt, 2) > 0) {
			ext_pull.init(sqlite3_column_blob(pstmt, 2),
				sqlite3_column_bytes(pstmt, 2),
				common_util_alloc, 0);
			if (ext_pull.g_proptag_a(&tmp_proptags) != EXT_ERR_SUCCESS)
				return FALSE;
			for (unsigned int i = 0; i < tmp_proptags.count; ++i)
				if (!proptag_array_append(ptmp_proptags.get(),
				    tmp_proptags.pproptag[i]))
					return FALSE;
		}
	}
	pstmt.finalize();
	pdb.reset();
	pindices->count = ptmp_indices->count;
	if (ptmp_indices->count > 0) {
		pindices->pproptag = cu_alloc<uint32_t>(ptmp_indices->count);
		if (pindices->pproptag == nullptr)
			return FALSE;
		memcpy(pindices->pproptag, ptmp_indices->pproptag,
			sizeof(uint32_t)*ptmp_indices->count);
	}
	ptmp_indices.reset();
	if (ptmp_proptags->count == 0) {
		pungroup_proptags->count = 0;
		pungroup_proptags->pproptag = NULL;
		return TRUE;
	}
	pungroup_proptags->count = ptmp_proptags->count;
	pungroup_proptags->pproptag = cu_alloc<uint32_t>(ptmp_proptags->count);
	if (pungroup_proptags->pproptag == nullptr)
		return FALSE;
	memcpy(pungroup_proptags->pproptag, ptmp_proptags->pproptag,
	       sizeof(uint32_t)*ptmp_proptags->count);
	return TRUE;
}

BOOL exmdb_server::mark_modified(const char *dir, uint64_t message_id)
{
	BOOL b_result;
	uint64_t mid_val;
	uint32_t *pmessage_flags;
	
	auto pdb = db_engine_get_db(dir, __func__);
	if (pdb == nullptr || pdb->psqlite == nullptr)
		return FALSE;
	mid_val = rop_util_get_gc_value(message_id);
	if (!common_util_get_message_flags(pdb->psqlite,
	    mid_val, TRUE, &pmessage_flags))
		return FALSE;
	if (!(*pmessage_flags & MSGFLAG_UNMODIFIED))
		return TRUE;
	*pmessage_flags &= ~MSGFLAG_UNMODIFIED;
	return cu_set_property(MAPI_MESSAGE, mid_val, CP_ACP, pdb->psqlite,
	       PR_MESSAGE_FLAGS, pmessage_flags, &b_result);
}

/* add MSGFLAG_SUBMITTED and clear
	MSGFLAG_UNSENT in message_flags */
BOOL exmdb_server::try_mark_submit(const char *dir,
	uint64_t message_id, BOOL *pb_marked)
{
	uint64_t mid_val;
	uint32_t *pmessage_flags;
	
	auto pdb = db_engine_get_db(dir, __func__);
	if (pdb == nullptr || pdb->psqlite == nullptr)
		return FALSE;
	mid_val = rop_util_get_gc_value(message_id);
	if (!common_util_get_message_flags(pdb->psqlite,
	    mid_val, TRUE, &pmessage_flags))
		return FALSE;
	if (*pmessage_flags & MSGFLAG_SUBMITTED) {
		*pb_marked = FALSE;
		return TRUE;
	}
	*pmessage_flags |= MSGFLAG_SUBMITTED;
	*pmessage_flags &= ~MSGFLAG_UNSENT;
	return cu_set_property(MAPI_MESSAGE, mid_val, CP_ACP, pdb->psqlite,
	       PR_MESSAGE_FLAGS, pmessage_flags, pb_marked);
}

/* clear MSGFLAG_SUBMITTED set by
	exmdb_server::try_submit, clear timer_id,
	set/clear MSGFLAG_UNSENT by b_unsent */
BOOL exmdb_server::clear_submit(const char *dir,
	uint64_t message_id, BOOL b_unsent)
{
	BOOL b_result;
	uint64_t mid_val;
	char sql_string[256];
	uint32_t *pmessage_flags;
	
	auto pdb = db_engine_get_db(dir, __func__);
	if (pdb == nullptr || pdb->psqlite == nullptr)
		return FALSE;
	mid_val = rop_util_get_gc_value(message_id);
	if (!common_util_get_message_flags(pdb->psqlite,
	    mid_val, TRUE, &pmessage_flags))
		return FALSE;
	*pmessage_flags &= ~MSGFLAG_SUBMITTED;
	if (b_unsent)
		*pmessage_flags |= MSGFLAG_UNSENT;
	else
		*pmessage_flags &= ~MSGFLAG_UNSENT;
	auto sql_transact = gx_sql_begin_trans(pdb->psqlite);
	if (!cu_set_property(MAPI_MESSAGE, mid_val, CP_ACP, pdb->psqlite,
	    PR_MESSAGE_FLAGS, pmessage_flags, &b_result))
		return FALSE;
	if (!b_result)
		return TRUE;
	snprintf(sql_string, std::size(sql_string), "UPDATE messages SET"
	          " timer_id=? WHERE message_id=%llu", LLU{mid_val});
	auto pstmt = gx_sql_prep(pdb->psqlite, sql_string);
	if (pstmt == nullptr)
		return FALSE;
	sqlite3_bind_null(pstmt, 1);
	if (pstmt.step() != SQLITE_DONE)
		return FALSE;
	pstmt.finalize();
	return sql_transact.commit() == 0 ? TRUE : false;
}

/* private only */
BOOL exmdb_server::link_message(const char *dir, cpid_t cpid,
	uint64_t folder_id, uint64_t message_id, BOOL *pb_result)
{
	uint64_t fid_val;
	uint64_t mid_val;
	char sql_string[256];
	uint32_t folder_type;
	
	*pb_result = false;
	if (!exmdb_server::is_private())
		return FALSE;
	auto pdb = db_engine_get_db(dir, __func__);
	if (pdb == nullptr || pdb->psqlite == nullptr)
		return FALSE;
	fid_val = rop_util_get_gc_value(folder_id);
	mid_val = rop_util_get_gc_value(message_id);
	if (!common_util_get_folder_type(pdb->psqlite, fid_val, &folder_type))
		return FALSE;
	if (folder_type != FOLDER_SEARCH)
		return TRUE;
	snprintf(sql_string, std::size(sql_string), "SELECT message_id FROM "
	          "messages WHERE message_id=%llu", LLU{mid_val});
	auto pstmt = gx_sql_prep(pdb->psqlite, sql_string);
	if (pstmt == nullptr)
		return FALSE;
	if (pstmt.step() != SQLITE_ROW)
		return TRUE;
	pstmt.finalize();
	snprintf(sql_string, std::size(sql_string), "INSERT INTO search_result"
	        " VALUES (%llu, %llu)", LLU{fid_val}, LLU{mid_val});
	if (gx_sql_exec(pdb->psqlite, sql_string) != SQLITE_OK)
		return FALSE;
	pdb->proc_dynamic_event(cpid, dynamic_event::new_msg,
		fid_val, mid_val, 0);
	pdb->notify_link_creation(fid_val, mid_val);
	*pb_result = TRUE;
	return TRUE;
}

/* private only */
BOOL exmdb_server::unlink_message(const char *dir,
    cpid_t cpid, uint64_t folder_id, uint64_t message_id)
{
	uint64_t fid_val;
	uint64_t mid_val;
	char sql_string[256];
	
	if (!exmdb_server::is_private())
		return FALSE;
	auto pdb = db_engine_get_db(dir, __func__);
	if (pdb == nullptr || pdb->psqlite == nullptr)
		return FALSE;
	fid_val = rop_util_get_gc_value(folder_id);
	mid_val = rop_util_get_gc_value(message_id);
	snprintf(sql_string, std::size(sql_string), "DELETE FROM search_result"
		" WHERE folder_id=%llu AND message_id=%llu",
		LLU{fid_val}, LLU{mid_val});
	if (gx_sql_exec(pdb->psqlite, sql_string) != SQLITE_OK)
		return FALSE;
	pdb->proc_dynamic_event(cpid, dynamic_event::del_msg,
		fid_val, mid_val, 0);
	pdb->notify_link_deletion(fid_val, mid_val);
	return TRUE;
}

/* private only */
BOOL exmdb_server::set_message_timer(const char *dir,
	uint64_t message_id, uint32_t timer_id)
{
	char sql_string[256];
	
	if (!exmdb_server::is_private())
		return FALSE;
	auto pdb = db_engine_get_db(dir, __func__);
	if (pdb == nullptr || pdb->psqlite == nullptr)
		return FALSE;
	snprintf(sql_string, std::size(sql_string), "UPDATE messages SET"
		" timer_id=%u WHERE message_id=%llu",
		XUI{timer_id}, LLU{rop_util_get_gc_value(message_id)});
	if (gx_sql_exec(pdb->psqlite, sql_string) != SQLITE_OK)
		return FALSE;
	return TRUE;
}

/* private only */
BOOL exmdb_server::get_message_timer(const char *dir,
	uint64_t message_id, uint32_t **pptimer_id)
{
	uint64_t mid_val;
	char sql_string[256];
	
	if (!exmdb_server::is_private())
		return FALSE;
	auto pdb = db_engine_get_db(dir, __func__);
	if (pdb == nullptr || pdb->psqlite == nullptr)
		return FALSE;
	mid_val = rop_util_get_gc_value(message_id);
	snprintf(sql_string, std::size(sql_string), "SELECT timer_id FROM "
	          "messages WHERE message_id=%llu", LLU{mid_val});
	auto pstmt = gx_sql_prep(pdb->psqlite, sql_string);
	if (pstmt == nullptr)
		return FALSE;
	if (pstmt.step() != SQLITE_ROW ||
	    sqlite3_column_type(pstmt, 0) == SQLITE_NULL) {
		*pptimer_id = NULL;
		return TRUE;
	}
	*pptimer_id = cu_alloc<uint32_t>();
	if (*pptimer_id == nullptr)
		return FALSE;
	**pptimer_id = sqlite3_column_int64(pstmt, 0);
	return TRUE;
}

static BOOL message_read_message(sqlite3 *psqlite, cpid_t cpid,
    uint64_t message_id, MESSAGE_CONTENT **ppmsgctnt) try
{
	uint32_t count;
	uint32_t attach_num;
	char sql_string[256];
	PROPTAG_ARRAY proptags;
	uint64_t attachment_id;
	TAGGED_PROPVAL *ppropval;
	
	snprintf(sql_string, std::size(sql_string), "SELECT message_id FROM"
	          " messages WHERE message_id=%llu", LLU{message_id});
	auto pstmt = gx_sql_prep(psqlite, sql_string);
	if (pstmt == nullptr)
		return FALSE;
	if (pstmt.step() != SQLITE_ROW) {
		*ppmsgctnt = NULL;
		return TRUE;
	}
	pstmt.finalize();
	*ppmsgctnt = cu_alloc<MESSAGE_CONTENT>();
	if (*ppmsgctnt == nullptr)
		return FALSE;
	std::vector<uint32_t> mtags;
	if (!cu_get_proptags(MAPI_MESSAGE, message_id, psqlite, mtags))
		return FALSE;	
	mtags.erase(std::remove_if(mtags.begin(), mtags.end(), [](uint32_t t) {
		return t == PR_DISPLAY_TO || t == PR_DISPLAY_TO_A ||
		       t == PR_DISPLAY_CC || t == PR_DISPLAY_CC_A ||
		       t == PR_DISPLAY_BCC || t == PR_DISPLAY_BCC_A ||
		       t == PR_HASATTACH;
	}), mtags.end());
	proptags.count    = mtags.size();
	proptags.pproptag = mtags.data();
	if (!cu_get_properties(MAPI_MESSAGE, message_id, cpid,
	    psqlite, &proptags, &(*ppmsgctnt)->proplist))
		return FALSE;
	(*ppmsgctnt)->children.prcpts = cu_alloc<TARRAY_SET>();
	if ((*ppmsgctnt)->children.prcpts == nullptr)
		return FALSE;
	if (!message_get_message_rcpts(psqlite, message_id,
	    (*ppmsgctnt)->children.prcpts))
		return FALSE;
	(*ppmsgctnt)->children.pattachments = cu_alloc<ATTACHMENT_LIST>();
	if ((*ppmsgctnt)->children.pattachments == nullptr)
		return FALSE;
	snprintf(sql_string, std::size(sql_string), "SELECT count(*) FROM "
	          "attachments WHERE message_id=%llu", LLU{message_id});
	pstmt = gx_sql_prep(psqlite, sql_string);
	if (pstmt == nullptr || pstmt.step() != SQLITE_ROW)
		return FALSE;
	count = sqlite3_column_int64(pstmt, 0);
	pstmt.finalize();
	(*ppmsgctnt)->children.pattachments->count = 0;
	(*ppmsgctnt)->children.pattachments->pplist = cu_alloc<ATTACHMENT_CONTENT *>(count);
	if ((*ppmsgctnt)->children.pattachments->pplist == nullptr)
		return FALSE;
	snprintf(sql_string, std::size(sql_string), "SELECT attachment_id FROM "
	          "attachments WHERE message_id=%llu", LLU{message_id});
	pstmt = gx_sql_prep(psqlite, sql_string);
	if (pstmt == nullptr)
		return FALSE;
	auto pstmt1 = gx_sql_prep(psqlite, "SELECT message_id"
	              " FROM messages WHERE parent_attid=?");
	if (pstmt1 == nullptr)
		return FALSE;
	attach_num = 0;
	while (pstmt.step() == SQLITE_ROW) {
		attachment_id = sqlite3_column_int64(pstmt, 0);
		std::vector<uint32_t> atags;
		if (!cu_get_proptags(MAPI_ATTACH, attachment_id,
		    psqlite, atags))
			return FALSE;
		auto pattachment = cu_alloc<ATTACHMENT_CONTENT>();
		if (pattachment == nullptr)
			return FALSE;
		atags.push_back(PR_ATTACH_NUM);
		proptags.count    = atags.size();
		proptags.pproptag = atags.data();
		if (!cu_get_properties(MAPI_ATTACH, attachment_id, cpid,
		    psqlite, &proptags, &pattachment->proplist))
			return FALSE;
		/* PR_ATTACH_NUM MUST be the first */
		memmove(pattachment->proplist.ppropval + 1,
			pattachment->proplist.ppropval, sizeof(
			TAGGED_PROPVAL)*pattachment->proplist.count);
		ppropval = pattachment->proplist.ppropval;
		pattachment->proplist.count ++;
		ppropval->proptag = PR_ATTACH_NUM;
		ppropval->pvalue = cu_alloc<uint32_t>();
		if (ppropval->pvalue == nullptr)
			return FALSE;
		*static_cast<uint32_t *>(ppropval->pvalue) = attach_num;
		attach_num ++;
		sqlite3_bind_int64(pstmt1, 1, attachment_id);
		if (pstmt1.step() != SQLITE_ROW)
			pattachment->pembedded = NULL;
		else if (!message_read_message(psqlite, cpid,
		    sqlite3_column_int64(pstmt1, 0), &pattachment->pembedded) ||
		    pattachment->pembedded == nullptr)
			return FALSE;
		sqlite3_reset(pstmt1);
		auto &ats = *(*ppmsgctnt)->children.pattachments;
		ats.pplist[ats.count++] = pattachment;
	}
	return TRUE;
} catch (const std::bad_alloc &) {
	mlog(LV_ERR, "E-1163: ENOMEM");
	return false;
}

static bool message_md5_string(const char *string, uint8_t *pdgt) __attribute__((warn_unused_result));
static bool message_md5_string(const char *string, uint8_t *pdgt)
{
	char tmp_string[256];
	uint8_t dgt_buff[MD5_DIGEST_LENGTH];
	
	gx_strlcpy(tmp_string, string, std::size(tmp_string));
	HX_strupper(tmp_string);
	std::unique_ptr<EVP_MD_CTX, sslfree> ctx(EVP_MD_CTX_new());
	if (ctx == nullptr ||
	    EVP_DigestInit(ctx.get(), EVP_md5()) <= 0 ||
	    EVP_DigestUpdate(ctx.get(), tmp_string, strlen(tmp_string)) <= 0 ||
	    EVP_DigestFinal(ctx.get(), dgt_buff, nullptr) <= 0)
		return false;
	memcpy(pdgt, dgt_buff, 16);
	return true;
}

static ec_error_t message_rectify_message(const char *account,
    const MESSAGE_CONTENT *src, MESSAGE_CONTENT *dst)
{
	EXT_PUSH ext_push;
	char cid_string[256];
	static constexpr uint32_t fake_int32 = 0;
	static uint32_t fake_flags = MSGFLAG_UNMODIFIED; /* modified by cu_set_properties */
	auto &sprop = src->proplist;
	auto &dprop = dst->proplist;
	
	dprop.count = 0;
	/* 13 in this function, and at least 2 more in the caller.. */
	dprop.ppropval = cu_alloc<TAGGED_PROPVAL>(sprop.count + 20);
	if (dprop.ppropval == nullptr)
		return ecServerOOM;
	for (unsigned int i = 0; i < sprop.count; ++i) {
		switch (sprop.ppropval[i].proptag) {
		case PidTagMid:
		case PR_ASSOCIATED:
		case PidTagChangeNumber:
		case PR_MSG_STATUS:
			continue;
		case PR_SUBJECT:
		case PR_SUBJECT_A:
			if (sprop.has(PR_NORMALIZED_SUBJECT) ||
			    sprop.has(PR_NORMALIZED_SUBJECT_A))
				continue;	
			break;
		}
		auto &sp = sprop.ppropval[i];
		dprop.emplace_back(sp.proptag, sp.pvalue);
	}
	dprop.emplace_back(PR_MSG_STATUS, &fake_int32);
	auto msgfl = sprop.get<uint32_t>(PR_MESSAGE_FLAGS);
	if (msgfl == nullptr) {
		dprop.emplace_back(PR_MESSAGE_FLAGS, &fake_flags);
		if (!sprop.has(PR_READ)) {
			auto x = cu_alloc<uint8_t>();
			if (x == nullptr)
				return ecServerOOM;
			*x = false;
			dprop.emplace_back(PR_READ, x);
		}
	} else if (!sprop.has(PR_READ)) {
		auto x = cu_alloc<uint8_t>();
		if (x == nullptr)
			return ecServerOOM;
		*x = *msgfl & MSGFLAG_READ;
		dprop.emplace_back(PR_READ, x);
	}
	if (!sprop.has(PR_SEARCH_KEY)) {
		auto pbin = cu_alloc<BINARY>();
		if (pbin == nullptr)
			return ecServerOOM;
		pbin->cb = 16;
		pbin->pv = common_util_alloc(16);
		if (pbin->pv == nullptr)
			return ecServerOOM;
		if (!ext_push.init(pbin->pb, 16, 0) ||
		    ext_push.p_guid(GUID::random_new()) != EXT_ERR_SUCCESS)
			return ecError;
		dprop.emplace_back(PR_SEARCH_KEY, pbin);
	}
	if (!sprop.has(PR_BODY_CONTENT_ID)) {
		if (!ext_push.init(cid_string, 256, 0) ||
		    ext_push.p_guid(GUID::random_new()) != EXT_ERR_SUCCESS)
			return ecError;
		encode_hex_binary(cid_string, 16, cid_string + 16, 64);
		memmove(cid_string, cid_string + 16, 32);
		cid_string[32] = '@';
		const char *pc = strchr(account, '@'); /* CONST-STRCHR-MARKER */
		if (pc == nullptr)
			pc = account;
		else
			++pc;
		strncpy(cid_string + 33, pc, 128);
		auto pvalue = common_util_dup(cid_string);
		if (pvalue == nullptr)
			return ecServerOOM;
		dprop.emplace_back(PR_BODY_CONTENT_ID, pvalue);
	}
	if (!sprop.has(PR_CREATOR_NAME)) {
		auto pvalue = sprop.get<char>(PR_SENDER_NAME);
		if (pvalue == nullptr)
			pvalue = sprop.get<char>(PR_SENT_REPRESENTING_NAME);
		if (pvalue != nullptr)
			dprop.emplace_back(PR_CREATOR_NAME, pvalue);
	}
	if (!sprop.has(PR_CREATOR_ENTRYID)) {
		auto pvalue = sprop.get<char>(PR_SENDER_ENTRYID);
		if (pvalue == nullptr)
			pvalue = sprop.get<char>(PR_SENT_REPRESENTING_ENTRYID);
		if (pvalue != nullptr)
			dprop.emplace_back(PR_CREATOR_ENTRYID, pvalue);
	}
	if (!sprop.has(PR_LAST_MODIFIER_NAME)) {
		auto pvalue = sprop.get<char>(PR_SENDER_NAME);
		if (pvalue == nullptr)
			pvalue = sprop.get<char>(PR_SENT_REPRESENTING_NAME);
		if (pvalue != nullptr)
			dprop.emplace_back(PR_LAST_MODIFIER_NAME, pvalue);
	}
	if (!sprop.has(PR_LAST_MODIFIER_ENTRYID)) {
		auto pvalue = sprop.get<BINARY>(PR_SENDER_ENTRYID);
		if (pvalue == nullptr)
			pvalue = sprop.get<BINARY>(PR_SENT_REPRESENTING_ENTRYID);
		if (pvalue != nullptr)
			dprop.emplace_back(PR_LAST_MODIFIER_ENTRYID, pvalue);
	}
	auto old_cvindex = sprop.get<BINARY>(PR_CONVERSATION_INDEX);
	auto new_cvid = cu_alloc<BINARY>();
	if (new_cvid == nullptr)
		return ecServerOOM;
	new_cvid->cb = 16;
	if (old_cvindex != nullptr && old_cvindex->cb >= 22) {
		new_cvid->pb = &old_cvindex->pb[6];
	} else {
		new_cvid->pv = common_util_alloc(16);
		if (new_cvid->pv == nullptr)
			return ecServerOOM;
		auto pvalue = sprop.get<char>(PR_CONVERSATION_TOPIC);
		if (pvalue != nullptr && *pvalue != '\0') {
			if (!message_md5_string(pvalue, new_cvid->pb))
				return ecError;
		} else {
			if (!ext_push.init(new_cvid->pb, 16, 0) ||
			    ext_push.p_guid(GUID::random_new()) != EXT_ERR_SUCCESS)
				return ecError;
		}
	}
	dprop.emplace_back(PR_CONVERSATION_ID, new_cvid);
	dprop.emplace_back(PR_CONVERSATION_INDEX_TRACKING, &fake_true);
	if (old_cvindex == nullptr) {
		auto new_cvindex = cu_alloc<BINARY>();
		if (new_cvindex == nullptr)
			return ecServerOOM;
		new_cvindex->pv = common_util_alloc(27);
		if (new_cvindex->pv == nullptr)
			return ecServerOOM;
		auto nt_time = rop_util_current_nttime();
		if (!ext_push.init(new_cvindex->pb, 27, 0) ||
		    ext_push.p_uint8(1) != EXT_ERR_SUCCESS ||
		    ext_push.p_uint32(nt_time >> 32) != EXT_ERR_SUCCESS ||
		    ext_push.p_uint8((nt_time >> 24) & 0xff) != EXT_ERR_SUCCESS ||
		    ext_push.p_bytes(new_cvid->pb, 16) != EXT_ERR_SUCCESS ||
		    ext_push.p_uint32(0xFFFFFFFF) != EXT_ERR_SUCCESS ||
		    ext_push.p_uint8(nt_time & 0xFF) != EXT_ERR_SUCCESS)
			return ecError;
		new_cvindex->cb = ext_push.m_offset;
		dprop.emplace_back(PR_CONVERSATION_INDEX, new_cvindex);
	}
	auto pvalue = sprop.get<char>(PR_CONVERSATION_TOPIC);
	if (pvalue == nullptr)
		pvalue = sprop.get<char>(PR_CONVERSATION_TOPIC_A);
	if (NULL == pvalue) {
		pvalue = sprop.get<char>(PR_NORMALIZED_SUBJECT);
		if (NULL == pvalue) {
			pvalue = sprop.get<char>(PR_NORMALIZED_SUBJECT_A);
			if (pvalue != nullptr)
				dprop.emplace_back(PR_CONVERSATION_TOPIC_A, pvalue);
		} else {
			dprop.emplace_back(PR_CONVERSATION_TOPIC, pvalue);
		}
	}

	dst->children.prcpts = src->children.prcpts;
	auto sal = src->children.pattachments;
	if (sal == nullptr || sal->count == 0) {
		dst->children.pattachments = nullptr;
		return ecSuccess;
	}
	auto dal = dst->children.pattachments = cu_alloc<ATTACHMENT_LIST>();
	if (dal == nullptr)
		return ecServerOOM;
	dal->count = sal->count;
	dal->pplist = cu_alloc<ATTACHMENT_CONTENT *>(sal->count);
	if (dal->pplist == nullptr)
		return ecServerOOM;
	for (unsigned int i = 0; i < sal->count; ++i) {
		if (sal->pplist[i]->pembedded == nullptr) {
			dal->pplist[i] = sal->pplist[i];
			continue;
		}
		dal->pplist[i] = cu_alloc<ATTACHMENT_CONTENT>();
		if (dal->pplist[i] == nullptr)
			return ecServerOOM;
		dal->pplist[i]->proplist = sal->pplist[i]->proplist;
		auto pembedded = cu_alloc<MESSAGE_CONTENT>();
		if (pembedded == nullptr)
			return ecServerOOM;
		auto err = message_rectify_message(account, sal->pplist[i]->pembedded, pembedded);
		if (err != ecSuccess)
			return err;
		dal->pplist[i]->pembedded = pembedded;
	}
	return ecSuccess;
}
	
static BOOL message_write_message(BOOL b_internal, sqlite3 *psqlite,
    const char *account, cpid_t cpid, BOOL b_embedded, uint64_t parent_id,
    const MESSAGE_CONTENT *pmsgctnt, uint64_t *pmessage_id,
    bool *partial_completion)
{
	BOOL b_cn;
	int is_associated = 0;
	BOOL b_exist;
	BOOL b_result;
	uint64_t tmp_id;
	uint64_t nt_time;
	uint8_t tmp_byte;
	uint64_t change_num;
	uint64_t message_id;
	char sql_string[256];
	uint32_t message_size;
	uint32_t original_size;
	MESSAGE_CONTENT msgctnt;
	PROBLEM_ARRAY tmp_problems;
	static const uint32_t fake_uid = 1;
	const TPROPVAL_ARRAY *pproplist;
	
	*partial_completion = false;
	pproplist = &pmsgctnt->proplist;
	auto cn_p = pproplist->get<const eid_t>(PidTagChangeNumber);
	if (cn_p == nullptr) {
		if (cu_allocate_cn(psqlite, &change_num) != ecSuccess)
			return FALSE;
		b_cn = FALSE;
	} else {
		change_num = rop_util_get_gc_value(*cn_p);
		b_cn = TRUE;
	}
	if (!b_internal) {
		if (message_rectify_message(account, pmsgctnt, &msgctnt) != ecSuccess)
			return FALSE;
		if (!b_embedded && !b_cn) {
			XID tmp_xid;
			if (exmdb_server::is_private()) {
				unsigned int tmp_int = 0;
				if (!common_util_get_id_from_username(account, &tmp_int))
					return FALSE;
				tmp_xid.guid = rop_util_make_user_guid(tmp_int);
			} else {
				unsigned int tmp_int = 0, tmp_int1 = 0;
				if (!common_util_get_domain_ids(account, &tmp_int, &tmp_int1))
					return FALSE;
				tmp_xid.guid = rop_util_make_domain_guid(tmp_int);
			}
			memcpy(tmp_xid.local_id, rop_util_value_to_gc(change_num).ab, 6);
			tmp_xid.size = 22;
			auto pvalue = cu_xid_to_bin(std::move(tmp_xid));
			if (pvalue == nullptr)
				return FALSE;
			msgctnt.proplist.emplace_back(PR_CHANGE_KEY, pvalue);
			pvalue = common_util_pcl_append(nullptr, pvalue);
			if (pvalue == nullptr)
				return FALSE;
			msgctnt.proplist.emplace_back(PR_PREDECESSOR_CHANGE_LIST, pvalue);
		}
		pmsgctnt = &msgctnt;
	}
	original_size = 0;
	message_size = common_util_calculate_message_size(pmsgctnt);
	if (!b_embedded) {
		auto pbool = pproplist->get<const uint8_t>(PR_ASSOCIATED);
		is_associated = pbool != nullptr && *pbool;
		snprintf(sql_string, std::size(sql_string), exmdb_server::is_private() ?
		         "SELECT is_search FROM folders WHERE folder_id=%llu" :
		         "SELECT is_deleted FROM folders WHERE folder_id=%llu",
		         LLU{parent_id});
		auto pstmt = gx_sql_prep(psqlite, sql_string);
		if (pstmt == nullptr)
			return FALSE;
		if (pstmt.step() != SQLITE_ROW) {
			*pmessage_id = 0;
			return TRUE;
		}
		tmp_byte = sqlite3_column_int64(pstmt, 0);
		pstmt.finalize();
		if (0 != tmp_byte) {
			*pmessage_id = 0;
			return TRUE;
		}
		b_exist = FALSE;
		auto mid_p = pproplist->get<const eid_t>(PidTagMid);
		if (mid_p == nullptr) {
			if (!common_util_allocate_eid_from_folder(psqlite,
			    parent_id, pmessage_id))
				return FALSE;
		} else {
			*pmessage_id = rop_util_get_gc_value(*mid_p);
			snprintf(sql_string, std::size(sql_string), "SELECT parent_fid, message_size"
			          " FROM messages WHERE message_id=%llu", LLU{*pmessage_id});
			pstmt = gx_sql_prep(psqlite, sql_string);
			if (pstmt == nullptr)
				return FALSE;
			if (pstmt.step() != SQLITE_ROW) {
				if (!common_util_check_allocated_eid(psqlite,
				    *pmessage_id, &b_result))
					return FALSE;
				if (!b_result) {
					*pmessage_id = 0;
					return TRUE;
				}
			} else {
				if (gx_sql_col_uint64(pstmt, 0) != parent_id) {
					*pmessage_id = 0;
					return TRUE;
				}
				b_exist = TRUE;
				original_size = sqlite3_column_int64(pstmt, 1);
			}
			pstmt.finalize();
		}
		if (b_exist) {
			snprintf(sql_string, std::size(sql_string), "DELETE FROM message_properties"
			        " WHERE message_id=%llu", LLU{*pmessage_id});
			if (gx_sql_exec(psqlite, sql_string) != SQLITE_OK)
				return FALSE;
			snprintf(sql_string, std::size(sql_string), "DELETE FROM recipients"
			        " WHERE message_id=%llu", LLU{*pmessage_id});
			if (gx_sql_exec(psqlite, sql_string) != SQLITE_OK)
				return FALSE;
			snprintf(sql_string, std::size(sql_string), "DELETE FROM attachments"
			        " WHERE message_id=%llu", LLU{*pmessage_id});
			if (gx_sql_exec(psqlite, sql_string) != SQLITE_OK)
				return FALSE;
			snprintf(sql_string, std::size(sql_string), "DELETE FROM message_changes"
			        "  WHERE message_id=%llu", LLU{*pmessage_id});
			if (gx_sql_exec(psqlite, sql_string) != SQLITE_OK)
				return FALSE;
			snprintf(sql_string, std::size(sql_string), "UPDATE messages SET change_number=%llu,"
				" message_size=%u, group_id=NULL WHERE message_id=%llu",
				LLU{change_num}, XUI{message_size}, LLU{*pmessage_id});
			if (gx_sql_exec(psqlite, sql_string) != SQLITE_OK)
				return FALSE;
		} else {
			snprintf(sql_string, std::size(sql_string), "INSERT INTO messages (message_id,"
				" parent_fid, parent_attid, is_associated, "
				"change_number, message_size) VALUES (%llu, %llu, "
				"NULL, %d, %llu, %u)", LLU{*pmessage_id}, LLU{parent_id},
				is_associated, LLU{change_num}, XUI{message_size});
			if (gx_sql_exec(psqlite, sql_string) != SQLITE_OK)
				return FALSE;
		}
	} else {
		snprintf(sql_string, std::size(sql_string), "SELECT count(*) FROM "
		          "attachments WHERE attachment_id=%llu", LLU{parent_id});
		auto pstmt = gx_sql_prep(psqlite, sql_string);
		if (pstmt == nullptr || pstmt.step() != SQLITE_ROW)
			return FALSE;
		if (1 != sqlite3_column_int64(pstmt, 0)) {
			*pmessage_id = 0;
			return TRUE;
		}
		pstmt.finalize();
		b_exist = FALSE;
		snprintf(sql_string, std::size(sql_string), "SELECT message_id, message_size"
		          " FROM messages WHERE parent_attid=%llu", LLU{parent_id});
		pstmt = gx_sql_prep(psqlite, sql_string);
		if (pstmt == nullptr)
			return FALSE;
		if (pstmt.step() == SQLITE_ROW) {
			*pmessage_id = sqlite3_column_int64(pstmt, 0);
			original_size = sqlite3_column_int64(pstmt, 1);
			b_exist = TRUE;
		}
		pstmt.finalize();
		if (b_exist) {
			snprintf(sql_string, std::size(sql_string), "DELETE FROM messages"
			        " WHERE message_id=%llu", LLU{*pmessage_id});
			if (gx_sql_exec(psqlite, sql_string) != SQLITE_OK)
				return FALSE;
		} else if (!common_util_allocate_eid(psqlite, pmessage_id)) {
			return FALSE;
		}
		snprintf(sql_string, std::size(sql_string), "INSERT INTO messages (message_id,"
			" parent_fid, parent_attid, change_number, "
			"message_size) VALUES (%llu, NULL, %llu, %llu, %u)",
			LLU{*pmessage_id}, LLU{parent_id}, LLU{change_num}, XUI{message_size});
		if (gx_sql_exec(psqlite, sql_string) != SQLITE_OK)
			return FALSE;
	}
	if (!cu_set_properties(MAPI_MESSAGE, *pmessage_id, cpid,
	    psqlite, &pmsgctnt->proplist, &tmp_problems))
		return FALSE;
	if (pmsgctnt->proplist.has(PR_BODY) && tmp_problems.has(PR_BODY))
		*partial_completion = true;
	if (pmsgctnt->proplist.has(PR_HTML) && tmp_problems.has(PR_HTML))
		*partial_completion = true;
	if (!b_embedded) {
		void *pvalue = nullptr;
		if (!cu_get_property(MAPI_FOLDER, parent_id, CP_ACP,
		    psqlite, PR_INTERNET_ARTICLE_NUMBER_NEXT, &pvalue))
			return FALSE;
		if (pvalue == nullptr)
			pvalue = deconst(&fake_uid);
		auto next = *static_cast<uint32_t *>(pvalue) + 1;
		if (!cu_set_property(MAPI_FOLDER, parent_id, CP_ACP, psqlite,
		    PR_INTERNET_ARTICLE_NUMBER_NEXT, &next, &b_result))
			return FALSE;	
		if (!cu_set_property(MAPI_MESSAGE, *pmessage_id, CP_ACP, psqlite,
		    PR_INTERNET_ARTICLE_NUMBER, pvalue, &b_result))
			return FALSE;	
	}
	if (NULL != pmsgctnt->children.prcpts) {
		snprintf(sql_string, std::size(sql_string), "INSERT INTO recipients "
		          "(message_id) VALUES (%llu)", LLU{*pmessage_id});
		auto pstmt = gx_sql_prep(psqlite, sql_string);
		if (pstmt == nullptr)
			return FALSE;
		for (auto &rcpt : *pmsgctnt->children.prcpts) {
			if (pstmt.step() != SQLITE_DONE)
				return FALSE;
			tmp_id = sqlite3_last_insert_rowid(psqlite);
			if (!cu_set_properties(MAPI_MAILUSER, tmp_id, cpid, psqlite,
			    &rcpt, &tmp_problems))
				return FALSE;
		}
	}
	if (NULL != pmsgctnt->children.pattachments) {
		snprintf(sql_string, std::size(sql_string), "INSERT INTO attachments"
		          " (message_id) VALUES (%llu)", LLU{*pmessage_id});
		auto pstmt = gx_sql_prep(psqlite, sql_string);
		if (pstmt == nullptr)
			return FALSE;
		for (auto &at : *pmsgctnt->children.pattachments) {
			if (pstmt.step() != SQLITE_DONE)
				return FALSE;
			tmp_id = sqlite3_last_insert_rowid(psqlite);
			auto &atxprops = at.proplist;
			if (!cu_set_properties(MAPI_ATTACH, tmp_id, cpid, psqlite,
			    &atxprops, &tmp_problems))
				return FALSE;
			if (atxprops.has(PR_ATTACH_DATA_BIN) &&
			    tmp_problems.has(PR_ATTACH_DATA_BIN))
				*partial_completion = true;
			if (at.pembedded == nullptr)
				continue;
			if (!message_write_message(TRUE, psqlite, account, cpid, TRUE,
			    tmp_id, at.pembedded, &message_id, partial_completion))
				return FALSE;
			if (0 == message_id) {
				*pmessage_id = 0;
				return TRUE;
			}
		}
	}
	if (b_internal)
		return TRUE;
	if (b_embedded) {
		if (original_size > message_size)
			snprintf(sql_string, std::size(sql_string), "UPDATE messages set "
				"message_size=message_size-%u WHERE message_id=?",
				original_size - message_size);
		else
			snprintf(sql_string, std::size(sql_string), "UPDATE messages set "
				"message_size=message_size+%u WHERE message_id=?",
				message_size - original_size);

		auto pstmt = gx_sql_prep(psqlite, sql_string);
		if (pstmt == nullptr)
			return FALSE;
		auto pstmt1 = gx_sql_prep(psqlite, "SELECT message_id FROM"
		              " attachments WHERE attachment_id=?");
		if (pstmt1 == nullptr)
			return FALSE;
		auto pstmt2 = gx_sql_prep(psqlite, "SELECT parent_attid, "
		              "is_associated FROM messages WHERE message_id=?");
		if (pstmt2 == nullptr)
			return FALSE;
		while (true) {
			sqlite3_bind_int64(pstmt1, 1, parent_id);
			if (pstmt1.step() != SQLITE_ROW) {
				*pmessage_id = 0;
				return FALSE;
			}
			message_id = sqlite3_column_int64(pstmt1, 0);
			sqlite3_bind_int64(pstmt, 1, message_id);
			if (pstmt.step() != SQLITE_DONE)
				return FALSE;
			sqlite3_reset(pstmt);
			sqlite3_bind_int64(pstmt2, 1, message_id);
			if (pstmt2.step() != SQLITE_ROW) {
				*pmessage_id = 0;
				return FALSE;
			}
			if (SQLITE_NULL == sqlite3_column_type(pstmt2, 0)) {
				is_associated = sqlite3_column_int64(pstmt2, 1);
				break;
			}
			parent_id = sqlite3_column_int64(pstmt2, 0);
		}
	}
	if (original_size > message_size) {
		auto d = original_size - message_size;
		if (!cu_adjust_store_size(psqlite, ADJ_DECREASE,
		    is_associated ? 0 : d, is_associated ? d : 0))
			return FALSE;
	} else {
		auto d = message_size - original_size;
		if (!cu_adjust_store_size(psqlite, ADJ_INCREASE,
		    is_associated ? 0 : d, is_associated ? d : 0))
			return FALSE;
	}
	if (b_embedded)
		return TRUE;
	nt_time = rop_util_current_nttime();
	return cu_set_property(MAPI_FOLDER, parent_id, CP_ACP, psqlite,
	       PR_LOCAL_COMMIT_TIME_MAX, &nt_time, &b_result);
}

static BOOL message_load_folder_rules(const rulexec_in &rp,
    std::vector<rule_node> &plist) try
{
	char sql_string[256];
	
	snprintf(sql_string, std::size(sql_string), "SELECT state, rule_id, "
	         "sequence, provider FROM rules WHERE folder_id=%lld "
	         "AND provider IS NOT NULL", LLU{rp.folder_id});
	auto pstmt = gx_sql_prep(rp.sqlite, sql_string);
	if (pstmt == nullptr)
		return FALSE;
	while (pstmt.step() == SQLITE_ROW) {
		uint32_t state = sqlite3_column_int64(pstmt, 0);
		if (state & (ST_PARSE_ERROR | ST_ERROR))
			continue;
		if (state & ST_ENABLED) {
			/* do nothing */
		} else if (state & ST_ONLY_WHEN_OOF) {
			if (!rp.oof)
				continue;
		} else {
			continue;
		}
		uint64_t msg_id = sqlite3_column_int64(pstmt, 1);
		int32_t seq = pstmt.col_int64(2);
		plist.push_back(rule_node{seq, state, msg_id, pstmt.col_text(3)});
	}
	return TRUE;
} catch (const std::bad_alloc &) {
	mlog(LV_ERR, "E-1561: ENOMEM");
	return false;
}

static BOOL message_load_folder_ext_rules(const rulexec_in &rp,
    std::vector<rule_node> &plist) try
{
	size_t num_rules = 0;
	auto qstr = fmt::format(
		"SELECT m.message_id, p2.propval AS state, p3.propval AS seq, "
		"p4.propval AS prov FROM messages AS m "
		"INNER JOIN message_properties AS p1 "
		"ON m.message_id=p1.message_id AND m.parent_fid={} AND "
		"m.is_associated=1 AND m.is_deleted=0 AND p1.proptag={} AND "
		"(p1.propval='IPM.ExtendedRule.Message' COLLATE NOCASE OR "
		"p1.propval LIKE 'IPM.ExtendedRule.Message.')"
		"LEFT JOIN message_properties AS p2 "
		"ON m.message_id=p2.message_id AND p2.proptag={} "
		"LEFT JOIN message_properties AS p3 "
		"ON m.message_id=p3.message_id AND p3.proptag={} "
		"LEFT JOIN message_properties AS p4 "
		"ON m.message_id=p4.message_id AND p4.proptag={}",
		rp.folder_id, PR_MESSAGE_CLASS, PR_RULE_MSG_STATE,
		PR_RULE_MSG_SEQUENCE, PR_RULE_MSG_PROVIDER);
	auto pstmt = gx_sql_prep(rp.sqlite, qstr.c_str());
	if (pstmt == nullptr)
		return FALSE;
	while (pstmt.step() == SQLITE_ROW) {
		uint64_t message_id = sqlite3_column_int64(pstmt, 0);
		uint32_t state = pstmt.col_uint64(1);
		if (state & (ST_PARSE_ERROR | ST_ERROR))
			continue;
		if (state & ST_ENABLED) {
			/* do nothing */
		} else if (state & ST_ONLY_WHEN_OOF) {
			if (!rp.oof)
				continue;
		} else {
			continue;
		}
		int32_t seq = pstmt.col_int64(2);
		plist.push_back(rule_node{seq, state, message_id, pstmt.col_text(3), true});
		if (++num_rules >= g_max_extrule_num)
			break;
	}
	return TRUE;
} catch (const std::bad_alloc &) {
	mlog(LV_ERR, "E-1507: ENOMEM");
	return false;
}

static BOOL message_get_real_propid(sqlite3 *psqlite,
    NAMEDPROPERTY_INFO *ppropname_info, uint32_t *pproptag, BOOL *pb_replaced)
{
	int i;
	PROPID_ARRAY propids;
	PROPNAME_ARRAY propnames;
	
	uint16_t propid = PROP_ID(*pproptag);
	*pb_replaced = FALSE;
	if (!is_nameprop_id(propid))
		return TRUE;
	for (i = 0; i < ppropname_info->count; ++i)
		if (propid == ppropname_info->ppropid[i])
			break;
	if (i >= ppropname_info->count)
		return TRUE;
	propnames.count = 1;
	propnames.ppropname = &ppropname_info->ppropname[i];
	if (!common_util_get_named_propids(psqlite, TRUE, &propnames, &propids))
		return FALSE;
	if (propids.count != 1)
		return TRUE;
	propid = *propids.ppropid;
	if (propid == 0)
		return TRUE;
	(*pproptag) &= 0xFFFF;
	(*pproptag) |= ((uint32_t)propid) << 16;
	*pb_replaced = TRUE;
	return TRUE;
}

static BOOL message_replace_restriction_propid(sqlite3 *psqlite,
    NAMEDPROPERTY_INFO *ppropname_info, RESTRICTION *pres)
{
	BOOL b_replaced;
	
	switch (pres->rt) {
	case RES_AND:
	case RES_OR:
		for (size_t i = 0; i < pres->andor->count; ++i)
			if (!message_replace_restriction_propid(psqlite,
			    ppropname_info, &pres->andor->pres[i]))
				return FALSE;
		break;
	case RES_NOT:
		if (!message_replace_restriction_propid(psqlite,
		    ppropname_info, &pres->xnot->res))
			return FALSE;
		break;
	case RES_CONTENT: {
		auto rcon = pres->cont;
		if (!message_get_real_propid(psqlite, ppropname_info,
		    &rcon->proptag, &b_replaced))
			return FALSE;
		if (b_replaced)
			rcon->propval.proptag = rcon->proptag;
		break;
	}
	case RES_PROPERTY: {
		auto rprop = pres->prop;
		if (!message_get_real_propid(psqlite, ppropname_info,
		    &rprop->proptag, &b_replaced))
			return FALSE;
		if (b_replaced)
			rprop->propval.proptag = rprop->proptag;
		break;
	}
	case RES_PROPCOMPARE: {
		auto rprop = pres->pcmp;
		if (!message_get_real_propid(psqlite, ppropname_info,
		    &rprop->proptag1, &b_replaced))
			return FALSE;
		if (!message_get_real_propid(psqlite, ppropname_info,
		    &rprop->proptag2, &b_replaced))
			return FALSE;
		break;
	}
	case RES_BITMASK:
		if (!message_get_real_propid(psqlite, ppropname_info,
		    &pres->bm->proptag, &b_replaced))
			return FALSE;
		break;
	case RES_SIZE:
		if (!message_get_real_propid(psqlite, ppropname_info,
		    &pres->size->proptag, &b_replaced))
			return FALSE;
		break;
	case RES_EXIST:
		if (!message_get_real_propid(psqlite, ppropname_info,
		    &pres->exist->proptag, &b_replaced))
			return FALSE;
		break;
	case RES_SUBRESTRICTION:
		if (!message_replace_restriction_propid(psqlite,
		    ppropname_info, &pres->sub->res))
			return FALSE;
		break;
	case RES_COMMENT:
	case RES_ANNOTATION: {
		auto rcom = pres->comment;
		for (size_t i = 0; i < rcom->count; ++i)
			if (!message_get_real_propid(psqlite, ppropname_info,
			    &rcom->ppropval[i].proptag, &b_replaced))
				return FALSE;
		if (rcom->pres != nullptr)
			if (!message_replace_restriction_propid(psqlite,
			    ppropname_info, rcom->pres))
				return FALSE;
		break;
	}
	case RES_COUNT:
		if (!message_replace_restriction_propid(psqlite,
		    ppropname_info, &pres->count->sub_res))
			return FALSE;
		break;
	default:
		return TRUE;
	}
	return TRUE;
}

static BOOL message_replace_actions_propid(sqlite3 *psqlite,
    NAMEDPROPERTY_INFO *ppropname_info, EXT_RULE_ACTIONS *pactions)
{
	BOOL b_replaced;
	
	for (auto &a : *pactions)
		if (a.type == OP_TAG &&
		    !message_get_real_propid(psqlite, ppropname_info,
		    &static_cast<TAGGED_PROPVAL *>(a.pdata)->proptag,
		    &b_replaced))
			return FALSE;
	return TRUE;
}

/**
 * @username:   Used for production of DEM message properties that refer
 *              back to the original message
 */
static BOOL message_make_dem(const char *username,
    sqlite3 *psqlite, uint64_t folder_id, uint64_t message_id, uint64_t rule_id,
    uint32_t rule_error, uint32_t action_type, uint32_t block_index,
    const char *provider, seen_list &seen) try
{
	if (!g_enable_dam)
		return TRUE;
	BOOL b_result;
	uint64_t tmp_eid;
	uint64_t mid_val;
	uint64_t nt_time;
	
	if (!exmdb_server::is_private())
		return TRUE;
	std::unique_ptr<message_content, mc_delete> pmsg(message_content_init());
	if (pmsg == nullptr)
		return FALSE;
	nt_time = rop_util_current_nttime();
	if (pmsg->proplist.set(PR_CLIENT_SUBMIT_TIME, &nt_time) != 0 ||
	    pmsg->proplist.set(PR_CREATION_TIME, &nt_time) != 0 ||
	    pmsg->proplist.set(PR_LAST_MODIFICATION_TIME, &nt_time) != 0 ||
	    pmsg->proplist.set(PR_MESSAGE_DELIVERY_TIME, &nt_time) != 0 ||
	    pmsg->proplist.set(PR_MESSAGE_CLASS, "IPC.Microsoft Exchange 4.0.Deferred Error") != 0 ||
	    pmsg->proplist.set(PR_RULE_ACTION_TYPE, &action_type) != 0 ||
	    pmsg->proplist.set(PR_RULE_ACTION_NUMBER, &block_index) != 0 ||
	    pmsg->proplist.set(PR_RULE_ERROR, &rule_error) != 0)
		return FALSE;
	auto newval = common_util_to_private_message_entryid(
				psqlite, username, folder_id, message_id);
	if (newval == nullptr ||
	    pmsg->proplist.set(PR_DAM_ORIGINAL_ENTRYID, newval) != 0)
		return FALSE;
	newval = common_util_to_private_folder_entryid(psqlite, username, folder_id);
	if (newval == nullptr ||
	    pmsg->proplist.set(PR_RULE_FOLDER_ENTRYID, newval) != 0 ||
	    pmsg->proplist.set(PR_RULE_PROVIDER, provider) != 0)
		return FALSE;
	tmp_eid = rop_util_make_eid_ex(1, rule_id);
	if (pmsg->proplist.set(PR_RULE_ID, &tmp_eid) != 0)
		return FALSE;
	bool partial = false;
	if (!message_write_message(false, psqlite, username, CP_ACP, false,
	    PRIVATE_FID_DEFERRED_ACTION, pmsg.get(), &mid_val, &partial))
		return FALSE;
	pmsg.reset();
	cu_set_property(MAPI_FOLDER, PRIVATE_FID_DEFERRED_ACTION, CP_ACP,
		psqlite, PR_LOCAL_COMMIT_TIME_MAX, &nt_time, &b_result);
	seen.msg.emplace_back(message_node{PRIVATE_FID_DEFERRED_ACTION, mid_val});
	return TRUE;
} catch (const std::bad_alloc &) {
	mlog(LV_ERR, "E-2026: ENOMEM");
	return false;
}

static ec_error_t message_disable_rule(sqlite3 *psqlite,
	BOOL b_extended, uint64_t id)
{
	void *pvalue;
	BOOL b_result;
	char sql_string[128];
	
	if (!b_extended) {
		snprintf(sql_string, std::size(sql_string), "UPDATE rules SET state=state|%u "
		         "WHERE rule_id=%llu", ST_ERROR, LLU{id});
		if (gx_sql_exec(psqlite, sql_string) != SQLITE_OK)
			return ecError;
		return ecSuccess;
	}
	if (!cu_get_property(MAPI_MESSAGE, id, CP_ACP, psqlite,
	    PR_RULE_MSG_STATE, &pvalue) || pvalue == nullptr)
		return ecError;
	*static_cast<uint32_t *>(pvalue) |= ST_ERROR;
	if (!cu_set_property(MAPI_MESSAGE, id, CP_ACP, psqlite,
	    PR_RULE_MSG_STATE, pvalue, &b_result))
		return ecError;
	return ecSuccess;
}

static BOOL message_get_propids(const PROPNAME_ARRAY *ppropnames,
	PROPID_ARRAY *ppropids)
{
	auto psqlite = g_sqlite_for_oxcmail;
	if (psqlite == nullptr)
		return FALSE;
	return common_util_get_named_propids(psqlite, false, ppropnames, ppropids);
}

static BOOL message_get_propname(uint16_t propid,
	PROPERTY_NAME **pppropname)
{
	PROPID_ARRAY propids;
	PROPNAME_ARRAY propnames;
	
	auto psqlite = g_sqlite_for_oxcmail;
	if (psqlite == nullptr)
		return FALSE;
	propids.count = 1;
	propids.ppropid = &propid;
	if (!common_util_get_named_propnames(psqlite, &propids, &propnames))
		return FALSE;
	*pppropname = propnames.count != 1 ? nullptr : propnames.ppropname;
	return TRUE;
}

static bool cu_rcpt_to_list(const TPROPVAL_ARRAY &props,
    std::vector<std::string> &list) try
{
	auto str = props.get<const char>(PR_SMTP_ADDRESS);
	if (str != nullptr) {
		list.emplace_back(str);
		return true;
	}
	auto addrtype = props.get<const char>(PR_ADDRTYPE);
	auto emaddr   = props.get<const char>(PR_EMAIL_ADDRESS);
	if (addrtype != nullptr) {
		std::string es_result;
		auto ret = cvt_genaddr_to_smtpaddr(addrtype, emaddr,
		           g_exmdb_org_name, cu_id2user, es_result);
		if (ret == ecSuccess) {
			list.emplace_back(std::move(es_result));
			return true;
		} else if (ret != ecNullObject) {
			return false;
		}
	}
	auto entryid = props.get<const BINARY>(PR_ENTRYID);
	if (entryid == nullptr)
		return false;
	std::string es_result;
	auto ret = cvt_entryid_to_smtpaddr(entryid, g_exmdb_org_name,
	           cu_id2user, es_result);
	if (ret == ecSuccess)
		list.emplace_back(std::move(es_result));
	return ret == ecSuccess;
} catch (const std::bad_alloc &) {
	mlog(LV_ERR, "E-2036: ENOMEM");
	return false;
}

static BOOL message_auto_reply(const rulexec_in &rp, uint8_t action_type,
	uint32_t action_flavor, uint32_t template_message_id,
	GUID template_guid, BOOL *pb_result)
{
	void *pvalue;
	/* Buffers above may be referenced by pmsgctnt (cu_set_propvals) */
	MESSAGE_CONTENT *pmsgctnt;
	
	*pb_result = TRUE;
	if (strcasecmp(rp.ev_from, ENVELOPE_FROM_NULL) == 0)
		return TRUE;
	if (!cu_get_property(MAPI_MESSAGE, rp.message_id, CP_ACP,
	    rp.sqlite, PR_AUTO_RESPONSE_SUPPRESS, &pvalue))
		return FALSE;
	if (NULL != pvalue) {
		if (action_type == OP_REPLY) {
			if (*static_cast<uint32_t *>(pvalue) & AUTO_RESPONSE_SUPPRESS_AUTOREPLY)
				return TRUE;
		} else {
			if (*static_cast<uint32_t *>(pvalue) & AUTO_RESPONSE_SUPPRESS_OOF)
				return TRUE;
		}
	}
	if (!message_read_message(rp.sqlite, CP_ACP, template_message_id, &pmsgctnt))
		return FALSE;
	*pb_result = false;
	if (pmsgctnt == nullptr)
		return TRUE;
	auto msgclass = pmsgctnt->proplist.get<const char>(PR_MESSAGE_CLASS);
	if (msgclass == nullptr)
		return TRUE;
	if (action_type == OP_REPLY) {
		if (strncasecmp(msgclass, "IPM.Note.rules.ReplyTemplate.", 29) != 0)
			return TRUE;
	} else {
		if (strncasecmp(msgclass, "IPM.Note.rules.", 15) != 0)
			return TRUE;
	}
	auto flag = pmsgctnt->proplist.get<const uint8_t>(PR_ASSOCIATED);
	if (flag == nullptr || *flag == 0)
		return TRUE;
	if (template_guid != GUID_NONE) {
		auto bin = pmsgctnt->proplist.get<const BINARY>(PR_REPLY_TEMPLATE_ID);
		if (bin == nullptr || bin->cb != 16)
			return TRUE;
		auto tmp_guid = rop_util_binary_to_guid(bin);
		if (tmp_guid != template_guid)
			return TRUE;
	}
	if (action_flavor & DO_NOT_SEND_TO_ORIGINATOR) {
		if (pmsgctnt->children.prcpts  == nullptr ||
		    pmsgctnt->children.prcpts->count == 0)
			return TRUE;
	} else {
		auto prcpts = cu_alloc<TARRAY_SET>();
		if (prcpts == nullptr)
			return FALSE;
		prcpts->count = 1;
		prcpts->pparray = cu_alloc<TPROPVAL_ARRAY *>(1);
		if (prcpts->pparray == nullptr)
			return FALSE;
		*prcpts->pparray = cu_alloc<TPROPVAL_ARRAY>();
		if (*prcpts->pparray == nullptr)
			return FALSE;
		(*prcpts->pparray)->ppropval = cu_alloc<TAGGED_PROPVAL>(3);
		if ((*prcpts->pparray)->ppropval == nullptr)
			return FALSE;
		(*prcpts->pparray)->ppropval[0].proptag = PR_SMTP_ADDRESS;
		if (!cu_get_property(MAPI_MESSAGE, rp.message_id, CP_ACP,
		    rp.sqlite, PR_SENT_REPRESENTING_SMTP_ADDRESS, &pvalue))
			return FALSE;
		(*prcpts->pparray)->ppropval[0].pvalue = pvalue == nullptr ?
			deconst(rp.ev_from) : pvalue;
		(*prcpts->pparray)->ppropval[1].proptag = PR_RECIPIENT_TYPE;
		auto uv = cu_alloc<uint32_t>();
		if (uv == nullptr)
			return FALSE;
		*uv = MAPI_TO;
		(*prcpts->pparray)->ppropval[1].pvalue = uv;
		if (!cu_get_property(MAPI_MESSAGE, rp.message_id, CP_ACP,
		    rp.sqlite, PR_SENT_REPRESENTING_NAME, &pvalue))
			return FALSE;
		if (NULL == pvalue) {
			(*prcpts->pparray)->count = 2;
		} else {
			(*prcpts->pparray)->count = 3;
			(*prcpts->pparray)->ppropval[2].proptag = PR_DISPLAY_NAME;
			(*prcpts->pparray)->ppropval[2].pvalue = pvalue;
		}
		pmsgctnt->children.prcpts = prcpts;
	}
	std::string subject, content_buff;
	if (action_flavor & STOCK_REPLY_TEMPLATE) {
		if (!exmdb_bouncer_make_content(rp.ev_from, rp.ev_to,
<<<<<<< HEAD
		    rp.sqlite, rp.message_id, "BOUNCE_AUTO_RESPONSE", nullptr,
		    subject, content_buff))
			return false;
=======
		    rp.sqlite, rp.message_id, "BOUNCE_AUTO_RESPONSE",
		    nullptr, content_type, tmp_buff, std::size(tmp_buff)))
			return FALSE;
>>>>>>> b7e227e3
		common_util_remove_propvals(&pmsgctnt->proplist, PR_ASSOCIATED);
		common_util_remove_propvals(&pmsgctnt->proplist, PidTagMid);
		common_util_remove_propvals(&pmsgctnt->proplist, PR_BODY);
		common_util_remove_propvals(&pmsgctnt->proplist, PR_HTML);
		common_util_remove_propvals(&pmsgctnt->proplist, PR_RTF_COMPRESSED);
		cu_set_propval(&pmsgctnt->proplist, PR_BODY, content_buff.c_str());
	}
	g_sqlite_for_oxcmail = rp.sqlite;
	MAIL imail;
	if (!oxcmail_export(pmsgctnt, false, oxcmail_body::plain_and_html,
	    &imail, common_util_alloc,
	    message_get_propids, message_get_propname)) {
		g_sqlite_for_oxcmail = nullptr;
		return FALSE;
	}
	g_sqlite_for_oxcmail = nullptr;
	auto pmime = imail.get_head();
	if (pmime == nullptr)
		return FALSE;
	pmime->set_field("X-Auto-Response-Suppress", "All");
	pmime->set_field("From", rp.ev_to);
	std::vector<std::string> rcpt_list;
	for (auto &r : *pmsgctnt->children.prcpts) {
		TPROPVAL_ARRAY pv = {r.count, r.ppropval};
		if (!cu_rcpt_to_list(std::move(pv), rcpt_list))
			return false;
	}
	auto ret = ems_send_mail(&imail, rp.ev_to, rcpt_list);
	if (ret != ecSuccess)
		mlog(LV_ERR, "E-1188: ems_send_mail: %s", mapi_strerror(ret));
	*pb_result = TRUE;
	return TRUE;
}

static ec_error_t message_bounce_message(const char *from_address,
	const char *account, sqlite3 *psqlite,
	uint64_t message_id, uint32_t bounce_code)
{
	void *pvalue;
	const char *bounce_type = nullptr;
	char tmp_buff[256];
	
	if (strcasecmp(from_address, ENVELOPE_FROM_NULL) == 0 ||
	    strchr(account, '@') == nullptr)
		return ecSuccess;
	switch (bounce_code) {
	case BOUNCE_CODE_MESSAGE_TOO_LARGE:
		bounce_type = "BOUNCE_MAIL_TOO_LARGE";
		break;
	case BOUNCE_CODE_MESSAGE_NOT_DISPLAYED:
		bounce_type = "BOUNCE_CANNOT_DISPLAY";
		break;
	case BOUNCE_CODE_MESSAGE_DENIED:
		bounce_type = "BOUNCE_GENERIC_ERROR";
		break;
	default:
		return ecSuccess;
	}
	if (!cu_get_property(MAPI_MESSAGE, message_id, CP_ACP,
	    psqlite, PR_SENT_REPRESENTING_SMTP_ADDRESS, &pvalue))
		return ecServerOOM;
	std::vector<std::string> rcpt_list;
	try {
		rcpt_list.emplace_back(pvalue == nullptr ? from_address : static_cast<char *>(pvalue));
	} catch (const std::bad_alloc &) {
		mlog(LV_ERR, "E-2037: ENOMEM");
		return ecServerOOM;
	}

	MAIL imail;
	if (!exmdb_bouncer_make(from_address, account, psqlite, message_id,
	    bounce_type, &imail))
		return ecServerOOM;
	const char *pvalue2 = strchr(account, '@');
	snprintf(tmp_buff, sizeof(tmp_buff), "postmaster@%s",
	         pvalue2 == nullptr ? "system.mail" : pvalue2 + 1);
	auto ret = ems_send_mail(&imail, tmp_buff, rcpt_list);
	if (ret != ecSuccess)
		mlog(LV_ERR, "E-1187: ems_send_mail: %s", mapi_strerror(ret));
	return ecSuccess;
}

template<typename T> static bool msg_rcpt_blocks_to_list(const T &fwd,
    std::vector<std::string> &rcpt_list)
{
	for (auto &rcptprops : fwd) {
		TPROPVAL_ARRAY pv;
		pv.count = rcptprops.count;
		pv.ppropval = rcptprops.ppropval;
		if (!cu_rcpt_to_list(std::move(pv), rcpt_list))
			return false;
	}
	return true;
}

static ec_error_t message_forward_message(const rulexec_in &rp,
    uint32_t action_flavor, std::vector<std::string> &&rcpt_list)
{
	int offset;
	char tmp_path[256];
	struct tm time_buff;
	char mid_string[128];
	struct stat node_stat;
	char tmp_buff[64*1024];
	MESSAGE_CONTENT *pmsgctnt;

	std::unique_ptr<char[], stdlib_delete> pbuff;
	MAIL imail;
	if (rp.digest.has_value()) {
		if (!get_digest(*rp.digest, "file", mid_string, std::size(mid_string)))
			return ecError;
		snprintf(tmp_path, std::size(tmp_path), "%s/eml/%s",
		         exmdb_server::get_dir(), mid_string);
		wrapfd fd = open(tmp_path, O_RDONLY);
		if (fd.get() < 0 || fstat(fd.get(), &node_stat) != 0)
			return ecNotFound;
		if (!S_ISREG(node_stat.st_mode)) {
			errno = ENOENT;
			return ecNotFound;
		}
		pbuff.reset(me_alloc<char>(node_stat.st_size));
		if (pbuff == nullptr)
			return ecServerOOM;
		if (read(fd.get(), pbuff.get(), node_stat.st_size) != node_stat.st_size)
			return ecError;
		imail.clear();
		if (!imail.load_from_str_move(pbuff.get(), node_stat.st_size))
			return ecError;
		auto pmime = imail.get_head();
		if (pmime == nullptr)
			return ecError;
		auto num = pmime->get_field_num("Delivered-To");
		for (int i = 0; i < num; ++i)
			if (pmime->search_field("Delivered-To", i, tmp_buff, 256) &&
			    strcasecmp(tmp_buff, rp.ev_to) == 0)
				return ecSuccess;
	} else {
		if (!message_read_message(rp.sqlite, rp.cpid, rp.message_id,
		    &pmsgctnt) || pmsgctnt == nullptr)
			return ecError;
		auto body_type = get_override_format(*pmsgctnt);
		/* try to avoid TNEF message */
		g_sqlite_for_oxcmail = rp.sqlite;
		if (!oxcmail_export(pmsgctnt, false, body_type,
		    &imail, common_util_alloc,
		    message_get_propids, message_get_propname)) {
			g_sqlite_for_oxcmail = nullptr;
			return ecError;
		}
		g_sqlite_for_oxcmail = nullptr;
	}
	int ret = ecSuccess;
	if (action_flavor & FWD_AS_ATTACHMENT) {
		MAIL imail1;
		auto pmime = imail1.add_head();
		if (pmime == nullptr)
			return ecServerOOM;
		pmime->set_content_type("message/rfc822");
		/*
		 * OXORULE v21 §2.2.5.1.1 specifies FWD_AS_ATTACHMENT is
		 * exclusive, so FWD_PRESERVE_SENDER is not evaluated to build
		 * the From line.
		 */
		snprintf(tmp_buff, std::size(tmp_buff), "<%s>", rp.ev_to);
		pmime->set_field("From", tmp_buff);
		offset = 0;
		for (const auto &eaddr : rcpt_list) {
			if (offset == 0)
				offset = gx_snprintf(tmp_buff, std::size(tmp_buff),
				         "<%s>", eaddr.c_str());
			else
				offset += gx_snprintf(tmp_buff + offset,
				          std::size(tmp_buff) - offset, ", <%s>",
				          eaddr.c_str());
			pmime->append_field("Delivered-To", eaddr.c_str());
		}
		pmime->set_field("To", tmp_buff);

		auto pmime_old = imail.get_head();
		memset(tmp_buff, '\0', std::size(tmp_buff));
		if (pmime_old == nullptr ||
		    !pmime_old->get_field("Subject", tmp_buff + 5, std::size(tmp_buff) - 5))
			snprintf(tmp_buff, std::size(tmp_buff), "Fwd: (no subject)");
		else
			memcpy(tmp_buff, "Fwd: ", 5);
		pmime->set_field("Subject", tmp_buff);
		auto cur_time = time(nullptr);
		strftime(tmp_buff, 128, "%a, %d %b %Y %H:%M:%S %z", 
			localtime_r(&cur_time, &time_buff));
		pmime->set_field("Date", tmp_buff);
		pmime->write_mail(&imail);
		/* Set new envelope FROM */
		gx_strlcpy(tmp_buff, (action_flavor & FWD_PRESERVE_SENDER) ?
		           rp.ev_from : rp.ev_to, std::size(tmp_buff));
		ret = ems_send_mail(&imail1, tmp_buff, rcpt_list);
	} else {
		auto pmime = imail.get_head();
		if (pmime == nullptr)
			return ecError;
		for (const auto &eaddr : rcpt_list)
			pmime->append_field("Delivered-To", eaddr.c_str());
		/* Set new envelope FROM */
		gx_strlcpy(tmp_buff, (action_flavor & FWD_PRESERVE_SENDER) ?
		           rp.ev_from : rp.ev_to, std::size(tmp_buff));
		ret = ems_send_mail(&imail, tmp_buff, rcpt_list);
	}
	if (ret != ecSuccess)
		mlog(LV_ERR, "E-1186: ems_send_mail: %s", mapi_strerror(ret));
	return ecSuccess;
}

static BOOL message_make_dam(const rulexec_in &rp,
    const char *provider, std::list<DAM_NODE> &&dam_list, seen_list &seen) try
{
	if (!g_enable_dam)
		return TRUE;
	int i;
	int id_count;
	SVREID svreid;
	BOOL b_result;
	uint64_t tmp_eid;
	uint64_t mid_val;
	uint64_t nt_time;
	uint8_t tmp_byte;
	EXT_PUSH ext_push;
	RULE_ACTIONS actions;
	uint64_t tmp_ids[MAX_DAMS_PER_RULE_FOLDER];
	
	std::unique_ptr<message_content, mc_delete> pmsg(message_content_init());
	if (pmsg == nullptr)
		return FALSE;
	nt_time = rop_util_current_nttime();
	tmp_byte = 0;
	if (pmsg->proplist.set(PR_CLIENT_SUBMIT_TIME, &nt_time) != 0 ||
	    pmsg->proplist.set(PR_CREATION_TIME, &nt_time) != 0 ||
	    pmsg->proplist.set(PR_LAST_MODIFICATION_TIME, &nt_time) != 0 ||
	    pmsg->proplist.set(PR_MESSAGE_DELIVERY_TIME, &nt_time) != 0 ||
	    pmsg->proplist.set(PR_MESSAGE_CLASS, "IPC.Microsoft Exchange 4.0.Deferred Action") != 0 ||
	    pmsg->proplist.set(PR_DAM_BACK_PATCHED, &tmp_byte) != 0)
		return FALSE;
	auto pvalue = common_util_to_private_message_entryid(
	              rp.sqlite, rp.ev_to, rp.folder_id, rp.message_id);
	if (pvalue == nullptr ||
	    pmsg->proplist.set(PR_DAM_ORIGINAL_ENTRYID, pvalue) != 0)
		return FALSE;
	svreid.pbin = NULL;
	svreid.folder_id  = rop_util_make_eid_ex(1, rp.folder_id);
	svreid.message_id = rop_util_make_eid_ex(1, rp.message_id);
	svreid.instance = 0;
	tmp_eid = rop_util_make_eid_ex(1, rp.folder_id);
	if (pmsg->proplist.set(PR_DAM_ORIG_MSG_SVREID, &svreid) != 0 ||
	    pmsg->proplist.set(PR_RULE_FOLDER_FID, &tmp_eid) != 0)
		return FALSE;
	pvalue = common_util_to_private_folder_entryid(
	         rp.sqlite, rp.ev_to, rp.folder_id);
	if (pvalue == nullptr ||
	    pmsg->proplist.set(PR_RULE_FOLDER_ENTRYID, pvalue) != 0 ||
	    pmsg->proplist.set(PR_RULE_PROVIDER, provider) != 0)
		return FALSE;
	actions.pblock = static_cast<ACTION_BLOCK *>(common_util_alloc(sizeof(ACTION_BLOCK) *
	                 dam_list.size()));
	if (actions.pblock == nullptr)
		return FALSE;
	actions.count = 0;
	id_count = 0;
	for (auto &&node : dam_list) {
		actions.pblock[actions.count++] = *node.pblock;
		tmp_eid = rop_util_make_eid_ex(1, node.rule_id);
		for (i = 0; i < id_count; ++i)
			if (tmp_ids[i] == tmp_eid)
				break;
		if (i >= id_count)
			tmp_ids[id_count++] = tmp_eid;
	}
	if (!ext_push.init(nullptr, 0, EXT_FLAG_UTF16) ||
	    ext_push.p_rule_actions(actions) != EXT_ERR_SUCCESS)
		return FALSE;
	BINARY tmp_bin;
	tmp_bin.pb = ext_push.m_udata;
	tmp_bin.cb = ext_push.m_offset;
	if (pmsg->proplist.set(PR_CLIENT_ACTIONS, &tmp_bin) != 0)
		return FALSE;
	tmp_bin.pv = tmp_ids;
	tmp_bin.cb = sizeof(uint64_t)*id_count;
	bool partial = false;
	if (pmsg->proplist.set(PR_RULE_IDS, &tmp_bin) != 0 ||
	    !message_write_message(false, rp.sqlite, rp.ev_to, CP_ACP, false,
	    PRIVATE_FID_DEFERRED_ACTION, pmsg.get(), &mid_val, &partial))
		return FALSE;
	pmsg.reset();
	cu_set_property(MAPI_FOLDER, PRIVATE_FID_DEFERRED_ACTION, CP_ACP,
		rp.sqlite, PR_LOCAL_COMMIT_TIME_MAX, &nt_time, &b_result);
	seen.msg.emplace_back(message_node{PRIVATE_FID_DEFERRED_ACTION, mid_val});
	return TRUE;
} catch (const std::bad_alloc &) {
	mlog(LV_ERR, "E-2027: ENOMEM");
	return false;
}

static BOOL message_make_dams(const rulexec_in &rp,
    std::list<DAM_NODE> &&dam_list, seen_list &seen) try
{
	if (!g_enable_dam)
		return TRUE;
	const char *provider;
	
	if (!exmdb_server::is_private())
		return TRUE;
	if (dam_list.size() > MAX_DAMS_PER_RULE_FOLDER) {
		mlog(LV_NOTICE, "user=%s host=unknown  "
			"DAM error: Too many Deferred Actions "
			"triggered by message %llu in folder "
			"%llu", rp.ev_to, LLU{rp.message_id}, LLU{rp.folder_id});
		return TRUE;
	}
	provider = NULL;
	std::list<DAM_NODE> tmp_list;
	auto tail = dam_list.size() > 0 ? &dam_list.back() : nullptr;
	while (dam_list.size() > 0) {
		auto pdnode = &dam_list.front();
		if (provider == nullptr) {
			provider = pdnode->provider;
			tmp_list.splice(tmp_list.end(), dam_list, dam_list.begin());
		} else if (strcasecmp(provider, pdnode->provider) == 0) {
			tmp_list.splice(tmp_list.end(), dam_list, dam_list.begin());
		} else {
			dam_list.splice(dam_list.end(), dam_list, dam_list.begin());
		}
		if (pdnode == tail) {
			if (!message_make_dam(rp, provider,
			    std::move(tmp_list), seen))
				return FALSE;
			provider = NULL;
			tmp_list.clear();
			tail = dam_list.size() > 0 ? &dam_list.back() : nullptr;
		}
	}
	return TRUE;
} catch (const std::bad_alloc &) {
	mlog(LV_ERR, "E-2028: ENOMEM");
	return false;
}

static ec_error_t op_move_same(const rulexec_in &rp,
    seen_list &seen, const rule_node &rule, const ACTION_BLOCK &block,
    size_t act_idx, uint64_t &dst_fid, uint64_t &dst_mid, BOOL &b_del) try
{
	auto pmovecopy = static_cast<MOVECOPY_ACTION *>(block.pdata);
	dst_fid = rop_util_get_gc_value(static_cast<SVREID *>(
		       pmovecopy->pfolder_eid)->folder_id);
	if (std::find(seen.fld.cbegin(), seen.fld.cend(), dst_fid) != seen.fld.cend())
		/* Already moved to this folder once. */
		return ecSuccess;
	BOOL b_exist = false;
	if (!cu_is_folder_present(rp.sqlite, dst_fid, &b_exist))
		return ecError;
	if (!b_exist) {
		mlog(LV_WARN, "W-1978: inbox \"%s\": while processing msgid %llxh (folder %llxh), "
		        "an OP_MOVE/OP_COPY rule was disabled "
		        "because target folder %llxh does not exist",
		        znul(rp.ev_to), LLU{rp.message_id}, LLU{rp.folder_id}, LLU{dst_fid});
		message_make_dem(rp.ev_to,
			rp.sqlite, rp.folder_id, rp.message_id, rule.id,
			RULE_ERROR_MOVECOPY, block.type,
			act_idx, rule.provider.c_str(), seen);
		return message_disable_rule(rp.sqlite, false, rule.id);
	}
	unsigned int tmp_id = 0, tmp_id1 = 0;
	auto is_pvt = exmdb_server::is_private();
	if (is_pvt) {
		if (!common_util_get_id_from_username(rp.ev_to, &tmp_id))
			return ecError;
	} else {
		if (!common_util_get_domain_ids(rp.ev_to, &tmp_id, &tmp_id1))
			return ecError;
	}
	uint32_t message_size = 0;
	BOOL b_result = false;
	if (!common_util_copy_message(rp.sqlite, tmp_id, rp.message_id, dst_fid,
	    &dst_mid, &b_result, &message_size))
		return ecError;
	if (!b_result) {
		message_make_dem(rp.ev_to, rp.sqlite, rp.folder_id,
			rp.message_id, rule.id, RULE_ERROR_MOVECOPY, block.type,
			act_idx, rule.provider.c_str(), seen);
		return ecSuccess;
	}
	auto nt_time = rop_util_current_nttime();
	cu_set_property(MAPI_FOLDER, dst_fid, CP_ACP, rp.sqlite,
		PR_LOCAL_COMMIT_TIME_MAX, &nt_time, &b_result);
	if (!cu_adjust_store_size(rp.sqlite, ADJ_INCREASE, message_size, 0))
		return ecError;
	seen.fld.emplace_back(dst_fid);

	rulexec_in rex = rp;
	char *pmid_string = nullptr;
	rex.folder_id = dst_fid;
	rex.message_id = dst_mid;
	if (is_pvt && rp.digest.has_value() &&
	    common_util_get_mid_string(rp.sqlite, dst_mid, &pmid_string) &&
	    pmid_string != nullptr) {
		(*rex.digest)["file"] = pmid_string;
	}
	auto ec = message_rule_new_message(std::move(rex), seen);
	if (ec != ecSuccess)
		return ec;
	if (block.type == OP_MOVE) {
		b_del = TRUE;
		mlog(LV_DEBUG, "user=%s host=unknown  "
			"Message %llu in folder %llu is going"
			" to be moved to %llu in folder %llu by"
			" rule", rp.ev_to, LLU{rp.message_id}, LLU{rp.folder_id},
			LLU{dst_mid}, LLU{dst_fid});
	} else {
		mlog(LV_DEBUG, "user=%s host=unknown  "
			"Message %llu in folder %llu is going"
			" to be copied to %llu in folder %llu by"
			" rule", rp.ev_to, LLU{rp.message_id}, LLU{rp.folder_id},
			LLU{dst_mid}, LLU{dst_fid});
	}
	return ecSuccess;
} catch (const std::bad_alloc &) {
	mlog(LV_ERR, "E-2033: ENOMEM");
	return ecServerOOM;
}

static ec_error_t op_reply(const rulexec_in &rp, seen_list &seen,
    const rule_node &rule, const ACTION_BLOCK &block, size_t act_idx)
{
	auto preply = static_cast<REPLY_ACTION *>(block.pdata);
	BOOL b_result = false;
	if (!message_auto_reply(rp,
	    block.type, block.flavor, rop_util_get_gc_value(
	    preply->template_message_id), preply->template_guid,
	    &b_result))
		return ecError;
	if (b_result)
		return ecSuccess;
	message_make_dem(rp.ev_to, rp.sqlite, rp.folder_id,
		rp.message_id, rule.id, RULE_ERROR_RETRIEVE_TEMPLATE,
		block.type, act_idx, rule.provider.c_str(), seen);
	return message_disable_rule(rp.sqlite, false, rule.id);
}

static ec_error_t op_defer(const rulexec_in &rp, const rule_node &rule,
    const ACTION_BLOCK &block, std::list<DAM_NODE> &dam_list) try
{
	if (!exmdb_server::is_private())
		return ecSuccess;
	dam_list.emplace_back();
	auto pdnode = &dam_list.back();
	pdnode->rule_id = rule.id;
	pdnode->folder_id = rp.folder_id;
	pdnode->message_id = rp.message_id;
	pdnode->provider = rule.provider.c_str();
	pdnode->pblock = &block;
	return ecSuccess;
} catch (const std::bad_alloc &) {
	return ecServerOOM;
}

static ec_error_t op_forward(const rulexec_in &rp, seen_list &seen,
    const rule_node &rule, const ACTION_BLOCK &block, size_t act_idx)
{
	if (!exmdb_server::is_private())
		return ecSuccess;
	auto pfwddlgt = static_cast<const FORWARDDELEGATE_ACTION *>(block.pdata);
	if (pfwddlgt->count > MAX_RULE_RECIPIENTS) {
		message_make_dem(rp.ev_to, rp.sqlite, rp.folder_id,
			rp.message_id, rule.id, RULE_ERROR_TOO_MANY_RCPTS,
			block.type, act_idx, rule.provider.c_str(), seen);
		return message_disable_rule(rp.sqlite, false, rule.id);
	}
	std::vector<std::string> rcpt_list;
	if (!msg_rcpt_blocks_to_list(*pfwddlgt, rcpt_list))
		return ecError;
	return message_forward_message(rp, block.flavor, std::move(rcpt_list));
}

static ec_error_t op_delegate(const rulexec_in &rp, seen_list &seen,
    const rule_node &rule, const ACTION_BLOCK &block, size_t act_idx) try
{
	auto pfwddlgt = static_cast<const FORWARDDELEGATE_ACTION *>(block.pdata);
	if (!exmdb_server::is_private() || !rp.digest.has_value() ||
	    pfwddlgt->count == 0)
		return ecSuccess;
	if (pfwddlgt->count > MAX_RULE_RECIPIENTS) {
		message_make_dem(rp.ev_to, rp.sqlite, rp.folder_id,
			rp.message_id, rule.id, RULE_ERROR_TOO_MANY_RCPTS,
			block.type, act_idx, rule.provider.c_str(), seen);
		return message_disable_rule(rp.sqlite, false, rule.id);
	}

	char essdn_buff[1280], display_name[1024];
	BINARY searchkey_bin;
	/* Buffers above may be referenced by pmsgctnt (cu_set_propvals) */
	MESSAGE_CONTENT *pmsgctnt = nullptr;

	if (!message_read_message(rp.sqlite, rp.cpid, rp.message_id, &pmsgctnt) ||
	    pmsgctnt == nullptr)
		return ecError;
	if (pmsgctnt->proplist.has(PR_DELEGATED_BY_RULE)) {
		mlog(LV_DEBUG, "user=%s host=unknown  Delegated"
			" message %llu in folder %llu cannot be delegated"
			" again", rp.ev_to, LLU{rp.message_id}, LLU{rp.folder_id});
		return ecSuccess;
	}
	static constexpr uint32_t tags[] = {
		PR_DISPLAY_TO, PR_DISPLAY_TO_A,
		PR_DISPLAY_CC, PR_DISPLAY_CC_A,
		PR_DISPLAY_BCC, PR_DISPLAY_BCC_A, PidTagMid, PR_MESSAGE_SIZE,
		PR_ASSOCIATED, PidTagChangeNumber,
		PR_CHANGE_KEY, PR_READ, PR_HASATTACH,
		PR_PREDECESSOR_CHANGE_LIST,
		PR_MESSAGE_TO_ME, PR_MESSAGE_CC_ME,
	};
	for (auto t : tags)
		common_util_remove_propvals(&pmsgctnt->proplist, t);
	if (!pmsgctnt->proplist.has(PR_RCVD_REPRESENTING_ENTRYID)) {
		strcpy(essdn_buff, "EX:");
		if (!common_util_username_to_essdn(rp.ev_to,
		    &essdn_buff[3], std::size(essdn_buff) - 3))
			return ecError;
		HX_strupper(essdn_buff);
		auto pvalue = common_util_username_to_addressbook_entryid(rp.ev_to);
		if (pvalue == nullptr)
			return ecError;
		cu_set_propval(&pmsgctnt->proplist, PR_RCVD_REPRESENTING_ENTRYID, pvalue);
		cu_set_propval(&pmsgctnt->proplist, PR_RCVD_REPRESENTING_ADDRTYPE, "EX");
		cu_set_propval(&pmsgctnt->proplist, PR_RCVD_REPRESENTING_EMAIL_ADDRESS, &essdn_buff[3]);
		if (common_util_get_user_displayname(rp.ev_to, display_name,
		    std::size(display_name)))
			cu_set_propval(&pmsgctnt->proplist, PR_RCVD_REPRESENTING_NAME, display_name);
		searchkey_bin.cb = strlen(essdn_buff) + 1;
		searchkey_bin.pv = essdn_buff;
		cu_set_propval(&pmsgctnt->proplist, PR_RCVD_REPRESENTING_SEARCH_KEY, &searchkey_bin);
	}
	cu_set_propval(&pmsgctnt->proplist, PR_DELEGATED_BY_RULE, &fake_true);

	std::vector<std::string> rcpt_list;
	if (!msg_rcpt_blocks_to_list(*pfwddlgt, rcpt_list))
		return ecError;
	char mid_string1[128], tmp_path1[256];
	get_digest(*rp.digest, "file", mid_string1, std::size(mid_string1));
	snprintf(tmp_path1, std::size(tmp_path1), "%s/eml/%s",
		 exmdb_server::get_dir(), mid_string1);
	for (const auto &eaddr : rcpt_list) {
		char maildir[256];
		if (!common_util_get_maildir(eaddr.c_str(), maildir, std::size(maildir)))
			continue;
		if (*maildir == '\0') {
			mlog(LV_ERR, "E-1740: copy from %s to delegate %s not possible: no homedir",
				tmp_path1, eaddr.c_str());
			continue;
		}
		auto mid_string = std::to_string(time(nullptr)) + "." +
				  std::to_string(common_util_sequence_ID()) + "." +
				  get_host_ID();
		auto eml_path = maildir + "/eml/"s + mid_string;
		auto ret = HX_copy_file(tmp_path1, eml_path.c_str(), 0);
		if (ret < 0) {
			mlog(LV_ERR, "E-1606: HX_copy_file %s -> %s: %s",
			        tmp_path1, eml_path.c_str(), strerror(-ret));
			continue;
		}
		Json::Value newdigest = *rp.digest;
		newdigest["file"] = std::move(mid_string);
		auto djson = json_to_str(newdigest);
		uint32_t result = 0;
		if (!exmdb_client_relay_delivery(maildir, rp.ev_from,
		    eaddr.c_str(), rp.cpid, pmsgctnt, djson.c_str(), &result))
			return ecError;
	}
	return ecSuccess;
} catch (const std::bad_alloc &) {
	mlog(LV_ERR, "E-1130: ENOMEM");
	return ecServerOOM;
}

static ec_error_t op_switch(const rulexec_in &rp, seen_list &seen,
    const rule_node &rule, const ACTION_BLOCK &block, size_t act_idx,
    BOOL &b_del, std::list<DAM_NODE> &dam_list)
{
	switch (block.type) {
	case OP_MOVE:
	case OP_COPY: {
		uint64_t dst_fid, dst_mid = 0;
		auto pmovecopy = static_cast<MOVECOPY_ACTION *>(block.pdata);
		return pmovecopy->same_store ?
		       op_move_same(rp, seen, rule, block, act_idx, dst_fid, dst_mid, b_del) :
		       op_defer(rp, rule, block, dam_list);
	}
	case OP_REPLY:
	case OP_OOF_REPLY:
		return op_reply(rp, seen, rule, block, act_idx);
	case OP_DEFER_ACTION:
		return op_defer(rp, rule, block, dam_list);
	case OP_BOUNCE: {
		auto ec = message_bounce_message(rp.ev_from, rp.ev_to,
		          rp.sqlite, rp.message_id,
		          *static_cast<uint32_t *>(block.pdata));
		if (ec != ecSuccess)
			return ec;
		b_del = TRUE;
		mlog(LV_DEBUG, "user=%s host=unknown  "
			"Message %llu in folder %llu is going"
			" to be deleted by rule", rp.ev_to,
			LLU{rp.message_id}, LLU{rp.folder_id});
		break;
	}
	case OP_FORWARD:
		return op_forward(rp, seen, rule, block, act_idx);
	case OP_DELEGATE:
		return op_delegate(rp, seen, rule, block, act_idx);
	case OP_TAG: {
		PROBLEM_ARRAY problems{};
		const TPROPVAL_ARRAY vals = {1, static_cast<TAGGED_PROPVAL *>(block.pdata)};
		if (!cu_set_properties(MAPI_MESSAGE, rp.message_id, rp.cpid,
		    rp.sqlite, &vals, &problems))
			return ecError;
		break;
	}
	case OP_DELETE:
		b_del = TRUE;
		mlog(LV_DEBUG, "user=%s host=unknown  "
			"Message %llu in folder %llu is going"
			" to be deleted by rule", rp.ev_to,
			LLU{rp.message_id}, LLU{rp.folder_id});
		break;
	case OP_MARK_AS_READ: {
		if (!exmdb_server::is_private())
			return ecSuccess;
		BOOL b_result = false;
		if (!cu_set_property(MAPI_MESSAGE, rp.message_id, CP_ACP, rp.sqlite,
		    PR_READ, &fake_true, &b_result))
			return ecError;
		break;
	}
	}
	return ecSuccess;
}

static ec_error_t op_process(const rulexec_in &rp,
    seen_list &seen, const rule_node &rule, BOOL &b_del, BOOL &b_exit,
    std::list<DAM_NODE> &dam_list)
{
	if (b_exit && !(rule.state & ST_ONLY_WHEN_OOF))
		return ecSuccess;
	void *pvalue = nullptr;
	if (!common_util_get_rule_property(rule.id, rp.sqlite,
	    PR_RULE_CONDITION, &pvalue))
		return ecError;
	if (pvalue == nullptr || !cu_eval_msg_restriction(rp.sqlite,
	    CP_ACP, rp.message_id, static_cast<RESTRICTION *>(pvalue)))
		return ecSuccess;
	if (rule.state & ST_EXIT_LEVEL)
		b_exit = TRUE;
	RULE_ACTIONS *pactions = nullptr;
	if (!common_util_get_rule_property(rule.id, rp.sqlite,
	    PR_RULE_ACTIONS, reinterpret_cast<void **>(&pactions)))
		return ecError;
	if (pactions == nullptr)
		return ecSuccess;
	for (size_t i = 0; i < pactions->count; ++i) {
		auto ret = op_switch(rp, seen,
		           rule, pactions->pblock[i], i, b_del, dam_list);
		if (ret != ecSuccess)
			return ret;
	}
	return ecSuccess;
}

static ec_error_t opx_move_private(const char *account, sqlite3 *psqlite,
    const rule_node &rule, const EXT_MOVECOPY_ACTION *pextmvcp)
{
	if (pextmvcp->folder_eid.folder_type != EITLT_PRIVATE_FOLDER)
		return message_disable_rule(psqlite, TRUE, rule.id);
	unsigned int tmp_id = 0;
	if (!common_util_get_id_from_username(account, &tmp_id))
		return ecSuccess;
	auto tmp_guid = rop_util_make_user_guid(tmp_id);
	if (tmp_guid != pextmvcp->folder_eid.database_guid)
		return message_disable_rule(psqlite, TRUE, rule.id);
	return ecSuccess;
}

static ec_error_t opx_move_public(const char *account, sqlite3 *psqlite,
    const rule_node &rule, const EXT_MOVECOPY_ACTION *pextmvcp)
{
	if (pextmvcp->folder_eid.folder_type != EITLT_PUBLIC_FOLDER)
		return message_disable_rule(psqlite, TRUE, rule.id);
	const char *pc = strchr(account, '@'); /* CONST-STRCHR-MARKER */
	if (pc == nullptr)
		pc = account;
	else
		++pc;
	unsigned int tmp_id = 0, tmp_id1 = 0;
	if (!common_util_get_domain_ids(pc, &tmp_id, &tmp_id1))
		return ecSuccess;
	auto tmp_guid = rop_util_make_domain_guid(tmp_id);
	if (tmp_guid != pextmvcp->folder_eid.database_guid)
		return message_disable_rule(psqlite, TRUE, rule.id);
	return ecSuccess;
}

static ec_error_t opx_move(const rulexec_in &rp,
    seen_list &seen, const rule_node &rule, const EXT_ACTION_BLOCK &block,
    BOOL &b_del) try
{
	auto pextmvcp = static_cast<EXT_MOVECOPY_ACTION *>(block.pdata);
	auto ec = exmdb_server::is_private() ?
	          opx_move_private(rp.ev_to, rp.sqlite, rule, pextmvcp) :
	          opx_move_public(rp.ev_to, rp.sqlite, rule, pextmvcp);
	if (ec != ecSuccess)
		return ec;
	auto dst_fid = rop_util_gc_to_value(
		       pextmvcp->folder_eid.global_counter);
	if (std::find(seen.fld.cbegin(), seen.fld.cend(), dst_fid) != seen.fld.cend())
		/* Already moved to this folder once. */
		return ecSuccess;
	BOOL b_exist = false;
	if (!cu_is_folder_present(rp.sqlite, dst_fid, &b_exist))
		return ecError;
	if (!b_exist)
		return message_disable_rule(rp.sqlite, TRUE, rule.id);
	unsigned int tmp_id = 0, tmp_id1 = 0;
	auto is_pvt = exmdb_server::is_private();
	if (is_pvt) {
		if (!common_util_get_id_from_username(rp.ev_to, &tmp_id))
			return ecError;
	} else {
		if (!common_util_get_domain_ids(rp.ev_to, &tmp_id, &tmp_id1))
			return ecError;
	}
	uint64_t dst_mid = 0;
	uint32_t message_size = 0;
	BOOL b_result = 0;
	if (!common_util_copy_message(rp.sqlite, tmp_id, rp.message_id, dst_fid,
	    &dst_mid, &b_result, &message_size))
		return ecError;
	if (!b_result)
		return ecSuccess;
	auto nt_time = rop_util_current_nttime();
	cu_set_property(MAPI_FOLDER, dst_fid, CP_ACP, rp.sqlite,
		PR_LOCAL_COMMIT_TIME_MAX, &nt_time, &b_result);
	if (!cu_adjust_store_size(rp.sqlite, ADJ_INCREASE, message_size, 0))
		return ecError;
	seen.fld.emplace_back(dst_fid);

	rulexec_in rex = rp;
	char *pmid_string = nullptr;
	if (is_pvt && rp.digest.has_value() &&
	    common_util_get_mid_string(rp.sqlite, dst_mid, &pmid_string) &&
	    pmid_string != nullptr)
		(*rex.digest)["file"] = pmid_string;
	ec = message_rule_new_message(std::move(rex), seen);
	if (ec != ecSuccess)
		return ec;
	if (block.type == OP_MOVE) {
		b_del = TRUE;
		mlog(LV_DEBUG, "user=%s host=unknown  "
			"Message %llu in folder %llu is going"
			" to be moved to %llu in folder %llu by "
			"ext rule", rp.ev_to, LLU{rp.message_id},
			LLU{rp.folder_id}, LLU{dst_mid}, LLU{dst_fid});
	} else {
		mlog(LV_DEBUG, "user=%s host=unknown  "
			"Message %llu in folder %llu is going"
			" to be copied to %llu in folder %llu by "
			"ext rule", rp.ev_to, LLU{rp.message_id},
			LLU{rp.folder_id}, LLU{dst_mid}, LLU{dst_fid});
	}
	return ecSuccess;
} catch (const std::bad_alloc &) {
	mlog(LV_ERR, "E-2031: ENOMEM");
	return ecServerOOM;
}

static ec_error_t opx_reply(const rulexec_in &rp, const rule_node &rule,
    const EXT_ACTION_BLOCK &block)
{
	auto pextreply = static_cast<EXT_REPLY_ACTION *>(block.pdata);
	if (exmdb_server::is_private()) {
		unsigned int tmp_id = 0;
		if (!common_util_get_id_from_username(rp.ev_to, &tmp_id))
			return ecSuccess;
		auto tmp_guid = rop_util_make_user_guid(tmp_id);
		if (tmp_guid != pextreply->message_eid.message_database_guid)
			return message_disable_rule(rp.sqlite, TRUE, rule.id);
	} else {
		auto pc = strchr(rp.ev_to, '@');
		if (pc == nullptr)
			return ecSuccess;
		++pc;
		unsigned int tmp_id = 0, tmp_id1 = 0;
		if (!common_util_get_domain_ids(pc, &tmp_id, &tmp_id1))
			return ecSuccess;
		auto tmp_guid = rop_util_make_domain_guid(tmp_id);
		if (tmp_guid != pextreply->message_eid.message_database_guid)
			return message_disable_rule(rp.sqlite, TRUE, rule.id);
	}
	auto dst_mid = rop_util_gc_to_value(
		       pextreply->message_eid.message_global_counter);
	BOOL b_result = false;
	if (!message_auto_reply(rp, block.type, block.flavor,
	    dst_mid, pextreply->template_guid, &b_result))
		return ecError;
	if (!b_result)
		return message_disable_rule(rp.sqlite, TRUE, rule.id);
	return ecSuccess;
}

static ec_error_t opx_delegate(const rulexec_in &rp, const rule_node &rule,
    const EXT_ACTION_BLOCK &block) try
{
	auto pextfwddlgt = static_cast<const EXT_FORWARDDELEGATE_ACTION *>(block.pdata);
	if (!exmdb_server::is_private() || !rp.digest.has_value() ||
	    pextfwddlgt->count == 0)
		return ecSuccess;
	if (pextfwddlgt->count > MAX_RULE_RECIPIENTS)
		return message_disable_rule(rp.sqlite, TRUE, rule.id);

	char essdn_buff[1280], display_name[1024];
	BINARY searchkey_bin;
	/* Buffers above may be referenced by pmsgctnt (cu_set_propvals) */
	MESSAGE_CONTENT *pmsgctnt = nullptr;

	if (!message_read_message(rp.sqlite, rp.cpid,
	    rp.message_id, &pmsgctnt) || pmsgctnt == nullptr)
		return ecError;
	if (pmsgctnt->proplist.has(PR_DELEGATED_BY_RULE)) {
		mlog(LV_DEBUG, "user=%s host=unknown  Delegated"
			" message %llu in folder %llu cannot be delegated"
			" again", rp.ev_to, LLU{rp.message_id}, LLU{rp.folder_id});
		return ecSuccess;
	}
	static constexpr uint32_t tags[] = {
		PR_DISPLAY_TO, PR_DISPLAY_TO_A,
		PR_DISPLAY_CC, PR_DISPLAY_CC_A,
		PR_DISPLAY_BCC, PR_DISPLAY_BCC_A, PidTagMid, PR_MESSAGE_SIZE,
		PR_ASSOCIATED, PidTagChangeNumber,
		PR_CHANGE_KEY, PR_READ, PR_HASATTACH,
		PR_PREDECESSOR_CHANGE_LIST,
		PR_MESSAGE_TO_ME, PR_MESSAGE_CC_ME,
	};
	for (auto t : tags)
		common_util_remove_propvals(&pmsgctnt->proplist, t);
	if (!pmsgctnt->proplist.has(PR_RCVD_REPRESENTING_ENTRYID)) {
		strcpy(essdn_buff, "EX:");
		if (!common_util_username_to_essdn(rp.ev_to,
		    &essdn_buff[3], std::size(essdn_buff) - 3))
			return ecError;
		auto pvalue = common_util_username_to_addressbook_entryid(rp.ev_to);
		if (pvalue == nullptr)
			return ecError;
		cu_set_propval(&pmsgctnt->proplist, PR_RCVD_REPRESENTING_ENTRYID, pvalue);
		cu_set_propval(&pmsgctnt->proplist, PR_RCVD_REPRESENTING_ADDRTYPE, "EX");
		cu_set_propval(&pmsgctnt->proplist, PR_RCVD_REPRESENTING_EMAIL_ADDRESS, &essdn_buff[3]);
		if (common_util_get_user_displayname(rp.ev_to, display_name,
		    std::size(display_name)))
			cu_set_propval(&pmsgctnt->proplist, PR_RCVD_REPRESENTING_NAME, display_name);
		searchkey_bin.cb = strlen(essdn_buff) + 1;
		searchkey_bin.pv = essdn_buff;
		cu_set_propval(&pmsgctnt->proplist, PR_RCVD_REPRESENTING_SEARCH_KEY, &searchkey_bin);
	}
	cu_set_propval(&pmsgctnt->proplist, PR_DELEGATED_BY_RULE, &fake_true);

	std::vector<std::string> rcpt_list;
	if (!msg_rcpt_blocks_to_list(*pextfwddlgt, rcpt_list))
		return ecError;
	char mid_string1[128], tmp_path1[256];
	get_digest(*rp.digest, "file", mid_string1, std::size(mid_string1));
	snprintf(tmp_path1, std::size(tmp_path1), "%s/eml/%s",
	         exmdb_server::get_dir(), mid_string1);
	for (const auto &eaddr : rcpt_list) {
		char maildir[256];
		if (!common_util_get_maildir(eaddr.c_str(), maildir, std::size(maildir)))
			continue;
		auto mid_string = std::to_string(time(nullptr)) + "." +
				  std::to_string(common_util_sequence_ID()) + "." +
				  get_host_ID();
		auto eml_path = maildir + "/eml/"s + mid_string;
		auto ret = HX_copy_file(tmp_path1, eml_path.c_str(), 0);
		if (ret < 0) {
			mlog(LV_ERR, "E-1607: HX_copy_file %s -> %s: %s",
			        tmp_path1, eml_path.c_str(), strerror(-ret));
			continue;
		}
		Json::Value newdigest = *rp.digest;
		newdigest["file"] = std::move(mid_string);
		auto djson = json_to_str(newdigest);
		uint32_t result = 0;
		if (!exmdb_client_relay_delivery(maildir, rp.ev_from,
		    eaddr.c_str(), rp.cpid, pmsgctnt, djson.c_str(), &result))
			return ecError;
	}
	return ecSuccess;
} catch (const std::bad_alloc &) {
	mlog(LV_ERR, "E-1128: ENOMEM");
	return ecServerOOM;
}

static ec_error_t opx_switch(const rulexec_in &rp,
    seen_list &seen, const rule_node &rule, const EXT_ACTION_BLOCK &block,
    size_t act_idx, BOOL &b_del)
{
	switch (block.type) {
	case OP_MOVE:
	case OP_COPY:
		return opx_move(rp, seen, rule, block, b_del);
	case OP_REPLY:
	case OP_OOF_REPLY:
		return opx_reply(rp, rule, block);
	case OP_DEFER_ACTION:
		break;
	case OP_BOUNCE: {
		auto ec = message_bounce_message(rp.ev_from, rp.ev_to, rp.sqlite,
		          rp.message_id, *static_cast<uint32_t *>(block.pdata));
		if (ec != ecSuccess)
			return ec;
		b_del = TRUE;
		mlog(LV_DEBUG, "user=%s host=unknown  "
			"Message %llu in folder %llu is going"
			" to be deleted by ext rule", rp.ev_to,
			LLU{rp.message_id}, LLU{rp.folder_id});
		break;
	}
	case OP_FORWARD: {
		auto pextfwddlgt = static_cast<const EXT_FORWARDDELEGATE_ACTION *>(block.pdata);
		if (pextfwddlgt->count > MAX_RULE_RECIPIENTS)
			return message_disable_rule(rp.sqlite, TRUE, rule.id);
		std::vector<std::string> rcpt_list;
		if (!msg_rcpt_blocks_to_list(*pextfwddlgt, rcpt_list))
			return ecError;
		return message_forward_message(rp, block.flavor, std::move(rcpt_list));
	}
	case OP_DELEGATE:
		return opx_delegate(rp, rule, block);
	case OP_TAG: {
		PROBLEM_ARRAY problems{};
		TPROPVAL_ARRAY vals = {1, static_cast<TAGGED_PROPVAL *>(block.pdata)};
		if (!cu_set_properties(MAPI_MESSAGE, rp.message_id, rp.cpid,
		    rp.sqlite, &vals, &problems))
			return ecError;
		break;
	}
	case OP_DELETE:
		b_del = TRUE;
		mlog(LV_DEBUG, "user=%s host=unknown  "
			"Message %llu in folder %llu is going"
			" to be deleted by ext rule", rp.ev_to,
			LLU{rp.message_id}, LLU{rp.folder_id});
		break;
	case OP_MARK_AS_READ: {
		if (!exmdb_server::is_private())
			return ecSuccess;
		BOOL b_result = false;
		if (!cu_set_property(MAPI_MESSAGE, rp.message_id, CP_ACP, rp.sqlite,
		    PR_READ, &fake_true, &b_result))
			return ecError;
		break;
	}
	}
	return ecSuccess;
}

static ec_error_t opx_process(const rulexec_in &rp,
    seen_list &seen, const rule_node &rule, BOOL &b_del, BOOL &b_exit)
{
	if (b_exit && !(rule.state & ST_ONLY_WHEN_OOF))
		return ecSuccess;
	void *pvalue = nullptr;
	if (!cu_get_property(MAPI_MESSAGE, rule.id, CP_ACP, rp.sqlite,
	    PR_EXTENDED_RULE_MSG_CONDITION, &pvalue))
		return ecError;
	auto bv = static_cast<BINARY *>(pvalue);
	if (pvalue == nullptr || bv->cb == 0)
		return ecSuccess;
	EXT_PULL ext_pull;
	ext_pull.init(bv->pb, bv->cb, common_util_alloc,
		EXT_FLAG_WCOUNT | EXT_FLAG_UTF16);
	NAMEDPROPERTY_INFO propname_info;
	RESTRICTION restriction;
	if (ext_pull.g_namedprop_info(&propname_info) != EXT_ERR_SUCCESS ||
	    ext_pull.g_restriction(&restriction) != EXT_ERR_SUCCESS)
		return ecSuccess;
	if (!message_replace_restriction_propid(rp.sqlite, &propname_info, &restriction))
		return ecError;
	if (!cu_eval_msg_restriction(rp.sqlite, CP_ACP, rp.message_id, &restriction))
		return ecSuccess;
	if (rule.state & ST_EXIT_LEVEL)
		b_exit = TRUE;
	if (!cu_get_property(MAPI_MESSAGE, rule.id, CP_ACP, rp.sqlite,
	    PR_EXTENDED_RULE_MSG_ACTIONS, &pvalue))
		return ecError;
	if (pvalue == nullptr)
		return ecSuccess;
	ext_pull.init(bv->pb, bv->cb, common_util_alloc,
		EXT_FLAG_WCOUNT | EXT_FLAG_UTF16);
	EXT_RULE_ACTIONS ext_actions;
	uint32_t version = 0;
	if (ext_pull.g_namedprop_info(&propname_info) != EXT_ERR_SUCCESS ||
	    ext_pull.g_uint32(&version) != EXT_ERR_SUCCESS ||
	    version != 1 ||
	    ext_pull.g_ext_rule_actions(&ext_actions) != EXT_ERR_SUCCESS)
		return ecSuccess;
	if (!message_replace_actions_propid(rp.sqlite, &propname_info, &ext_actions))
		return ecError;
	for (size_t i = 0; i < ext_actions.count; ++i) {
		auto ret = opx_switch(rp, seen,
		           rule, ext_actions.pblock[i], i, b_del);
		if (ret != ecSuccess)
			return ret;
	}
	return ecSuccess;
}

/* extended rules do not produce DAM or DEM */
static ec_error_t message_rule_new_message(const rulexec_in &rp, seen_list &seen)
{
	std::vector<rule_node> rule_list;
	std::list<DAM_NODE> dam_list;
	
	if (!message_load_folder_rules(rp, rule_list) ||
	    !message_load_folder_ext_rules(rp, rule_list))
		return ecError;
	std::sort(rule_list.begin(), rule_list.end());
	BOOL b_del = false, b_exit = false;
	for (const auto &rnode : rule_list) {
		auto ec = rnode.extended ?
		          opx_process(rp, seen, rnode, b_del, b_exit) :
		          op_process(rp, seen, rnode, b_del, b_exit, dam_list);
		if (ec != ecSuccess)
			return ec;
	}
	if (dam_list.size() > 0 && !message_make_dams(rp, std::move(dam_list), seen))
		return ecError;
	if (!b_del) try {
		seen.msg.emplace_back(message_node{rp.folder_id, rp.message_id});
		return ecSuccess;
	} catch (const std::bad_alloc &) {
		mlog(LV_ERR, "E-2029: ENOMEM");
		return ecServerOOM;
	}
	void *pvalue = nullptr;
	if (!cu_get_property(MAPI_MESSAGE, rp.message_id, CP_ACP, rp.sqlite,
	    PR_MESSAGE_SIZE, &pvalue) || pvalue == nullptr)
		return ecError;
	auto message_size = *static_cast<uint32_t *>(pvalue);
	char sql_string[128];
	snprintf(sql_string, std::size(sql_string), "DELETE FROM messages"
		" WHERE message_id=%llu", LLU{rp.message_id});
	if (gx_sql_exec(rp.sqlite, sql_string) != SQLITE_OK ||
	    !cu_adjust_store_size(rp.sqlite, ADJ_DECREASE, message_size, 0))
		return ecError;
	if (!rp.digest.has_value())
		return ecSuccess;
	char mid_string1[128], tmp_path1[256];
	get_digest(*rp.digest, "file", mid_string1, std::size(mid_string1));
	snprintf(tmp_path1, std::size(tmp_path1), "%s/eml/%s",
	         exmdb_server::get_dir(), mid_string1);
	remove(tmp_path1);
	return ecSuccess;
}

static unsigned int detect_rcpt_type(const char *account, const TARRAY_SET *rcpts)
{
	if (rcpts == nullptr)
		return MAPI_BCC;
	for (size_t i = 0; i < rcpts->count; ++i) {
		auto rcpt = rcpts->pparray[i];
		auto smtpaddr = rcpt->get<const char>(PR_SMTP_ADDRESS);
		if (smtpaddr == nullptr || strcasecmp(account, smtpaddr) != 0)
			continue;
		auto type = rcpt->get<const uint32_t>(PR_RECIPIENT_TYPE);
		if (type == nullptr)
			continue;
		if (*type == MAPI_TO || *type == MAPI_CC)
			return *type;
	}
	return MAPI_BCC;
}

/* 0 means success, 1 means mailbox full, other unknown error */
BOOL exmdb_server::deliver_message(const char *dir, const char *from_address,
    const char *account, cpid_t cpid, uint32_t dlflags,
    const MESSAGE_CONTENT *pmsg, const char *pdigest, uint64_t *new_folder_id,
    uint64_t *new_msg_id, uint32_t *presult) try
{
	bool b_oof;
	uint64_t nt_time;
	uint64_t fid_val;
	BINARY *pentryid;
	char tmp_path[256];
	uint64_t message_id;
	BINARY searchkey_bin;
	const char *paccount;
	char mid_string[128];
	char essdn_buff[1280];
	char display_name[1024];
	/* Buffers above may be referenced by tmp_msg (cu_set_propvals) */
	MESSAGE_CONTENT tmp_msg;
	
	if (exmdb_server::is_private()) {
		paccount = account;
	} else {
		paccount = strchr(account, '@');
		if (paccount == nullptr)
			return FALSE;
		paccount ++;
	}
	auto pdb = db_engine_get_db(dir, __func__);
	if (pdb == nullptr || pdb->psqlite == nullptr)
		return FALSE;
	if (cu_check_msgsize_overflow(pdb->psqlite, PR_PROHIBIT_RECEIVE_QUOTA)) {
		*presult = static_cast<uint32_t>(deliver_message_result::mailbox_full_bysize);
		return TRUE;
	} else if (common_util_check_msgcnt_overflow(pdb->psqlite)) {
		*presult = static_cast<uint32_t>(deliver_message_result::mailbox_full_bymsg);
		return TRUE;
	}
	if (exmdb_server::is_private()) {
		void *pvalue;
		if (!cu_get_property(MAPI_STORE, 0, CP_ACP,
		    pdb->psqlite, PR_OOF_STATE, &pvalue))
			return FALSE;
		b_oof = pvb_disabled(pvalue);
		fid_val = PRIVATE_FID_INBOX;
	} else {
		b_oof = false;
		//TODO get public folder id
		mlog(LV_ERR, "%s - public folder not implemented", __PRETTY_FUNCTION__);
		return false;
	}
	seen_list seen{{fid_val}};
	tmp_msg = *pmsg;
	if (exmdb_server::is_private()) {
		tmp_msg.proplist.ppropval = cu_alloc<TAGGED_PROPVAL>(pmsg->proplist.count + 15);
		if (tmp_msg.proplist.ppropval == nullptr)
			return FALSE;
		memcpy(tmp_msg.proplist.ppropval, pmsg->proplist.ppropval,
					sizeof(TAGGED_PROPVAL)*pmsg->proplist.count);
		pentryid = common_util_username_to_addressbook_entryid(account);
		if (pentryid == nullptr)
			return FALSE;	
		strcpy(essdn_buff, "EX:");
		if (!common_util_username_to_essdn(account,
		    &essdn_buff[3], std::size(essdn_buff) - 3))
			return FALSE;
		HX_strupper(essdn_buff);
		cu_set_propval(&tmp_msg.proplist, PR_RECEIVED_BY_ENTRYID, pentryid);
		cu_set_propval(&tmp_msg.proplist, PR_RECEIVED_BY_ADDRTYPE, "EX");
		cu_set_propval(&tmp_msg.proplist, PR_RECEIVED_BY_EMAIL_ADDRESS, &essdn_buff[3]);
		if (common_util_get_user_displayname(account, display_name,
		    std::size(display_name)))
			cu_set_propval(&tmp_msg.proplist, PR_RECEIVED_BY_NAME, display_name);
		else
			display_name[0] = '\0';
		searchkey_bin.cb = strlen(essdn_buff) + 1;
		searchkey_bin.pv = essdn_buff;
		cu_set_propval(&tmp_msg.proplist, PR_RECEIVED_BY_SEARCH_KEY, &searchkey_bin);
		if (!pmsg->proplist.has(PR_RCVD_REPRESENTING_ENTRYID)) {
			cu_set_propval(&tmp_msg.proplist, PR_RCVD_REPRESENTING_ENTRYID, pentryid);
			cu_set_propval(&tmp_msg.proplist, PR_RCVD_REPRESENTING_ADDRTYPE, "EX");
			cu_set_propval(&tmp_msg.proplist, PR_RCVD_REPRESENTING_EMAIL_ADDRESS, &essdn_buff[3]);
			if (*display_name != '\0')
				cu_set_propval(&tmp_msg.proplist, PR_RCVD_REPRESENTING_NAME, display_name);
			cu_set_propval(&tmp_msg.proplist, PR_RCVD_REPRESENTING_SEARCH_KEY, &searchkey_bin);
		}
		auto rcpt_type = detect_rcpt_type(account, pmsg->children.prcpts);
		if (rcpt_type != MAPI_BCC)
			cu_set_propval(&tmp_msg.proplist, rcpt_type == MAPI_TO ?
				PR_MESSAGE_TO_ME : PR_MESSAGE_CC_ME, &fake_true);
	}
	nt_time = rop_util_current_nttime();
	auto ts = tmp_msg.proplist.get<uint64_t>(PR_MESSAGE_DELIVERY_TIME);
	if (ts != nullptr)
		*ts = nt_time;
	ts = tmp_msg.proplist.get<uint64_t>(PR_LAST_MODIFICATION_TIME);
	if (ts != nullptr)
		*ts = nt_time;
	auto sql_transact = gx_sql_begin_trans(pdb->psqlite);
	if (!sql_transact)
		return false;
	bool partial = false;
	if (!message_write_message(FALSE, pdb->psqlite,
	    paccount, cpid, false, fid_val, &tmp_msg, &message_id, &partial))
		return FALSE;
	if (0 == message_id) {
		*presult = static_cast<uint32_t>(deliver_message_result::result_error);
		return TRUE;
	}
	std::optional<Json::Value> digest;
	if (pdigest != nullptr) {
		digest.emplace();
		if (!json_from_str(pdigest, *digest))
			digest.reset();
	}
	if (digest.has_value() &&
	    get_digest(*digest, "file", mid_string, std::size(mid_string))) {
		Json::Value newdigest = *digest;
		newdigest["file"] = "";
		snprintf(tmp_path, std::size(tmp_path), "%s/ext/%s",
		         exmdb_server::get_dir(), mid_string);
		auto djson = json_to_str(std::move(newdigest));
		wrapfd fd = open(tmp_path, O_CREAT | O_TRUNC | O_WRONLY, FMODE_PRIVATE);
		if (fd.get() >= 0) {
			if (HXio_fullwrite(fd.get(), djson.c_str(), djson.size()) < 0 ||
			    fd.close_wr() != 0) {
				mlog(LV_ERR, "E-1319: write %s: %s", tmp_path, strerror(errno));
				return false;
			}
			if (!common_util_set_mid_string(pdb->psqlite,
			    message_id, mid_string))
				return FALSE;
		}
	}
	mlog(LV_DEBUG, "to=%s from=%s fid=%llu delivery mid=%llu (%s)", account,
		znul(from_address), LLU{fid_val}, LLU{message_id},
		partial ? " (partial only)" : "");
	if (dlflags & DELIVERY_DO_RULES) {
		auto ec = message_rule_new_message({from_address, account, cpid, b_oof,
		          pdb->psqlite, fid_val, message_id, std::move(digest)}, seen);
		if (ec != ecSuccess)
			return FALSE;
	}
	if (sql_transact.commit() != 0)
		return false;
	if (dlflags & DELIVERY_DO_NOTIF) {
		for (const auto &mn : seen.msg) {
			pdb->proc_dynamic_event(cpid, dynamic_event::new_msg,
				mn.folder_id, mn.message_id, 0);
			if (message_id == mn.message_id)
				pdb->notify_new_mail(mn.folder_id, mn.message_id);
			else
				pdb->notify_message_creation(mn.folder_id, mn.message_id);
		}
	}
	*new_folder_id = rop_util_make_eid_ex(1, fid_val);
	*new_msg_id = rop_util_make_eid_ex(1, message_id);
	*presult = static_cast<uint32_t>(partial ?
	           deliver_message_result::partial_completion :
	           deliver_message_result::result_ok);
	return TRUE;
} catch (const std::bad_alloc &) {
	mlog(LV_ERR, "E-2032: ENOMEM");
	return false;
}

/* create or cover message under folder, if message exists
	in somewhere except the folder, result will be FALSE */
BOOL exmdb_server::write_message(const char *dir, const char *account,
    cpid_t cpid, uint64_t folder_id, const MESSAGE_CONTENT *pmsgctnt,
    ec_error_t *pe_result)
{
	BOOL b_exist;
	uint64_t nt_time;
	uint64_t mid_val;
	uint64_t fid_val;
	uint64_t fid_val1;
	
	if (!pmsgctnt->proplist.has(PidTagChangeNumber)) {
		*pe_result = ecRpcFailed;
		return TRUE;
	}
	b_exist = FALSE;
	auto pmid = pmsgctnt->proplist.get<uint64_t>(PidTagMid);
	auto pdb = db_engine_get_db(dir, __func__);
	if (pdb == nullptr || pdb->psqlite == nullptr)
		return FALSE;
	if (cu_check_msgsize_overflow(pdb->psqlite, PR_STORAGE_QUOTA_LIMIT) ||
	    common_util_check_msgcnt_overflow(pdb->psqlite)) {
		*pe_result = MAPI_E_STORE_FULL;
		return TRUE;	
	}
	fid_val = rop_util_get_gc_value(folder_id);
	if (NULL != pmid) {
		if (!common_util_get_message_parent_folder(pdb->psqlite,
		    rop_util_get_gc_value(*pmid), &fid_val1))
			return FALSE;	
		if (0 != fid_val1) {
			b_exist = TRUE;
			if (fid_val != fid_val1) {
				*pe_result = ecRpcFailed;
				return TRUE;
			}
		}
	}
	nt_time = rop_util_current_nttime();
	auto pvalue = /*mutable*/ deconst(pmsgctnt)->proplist.get<uint64_t>(PR_LAST_MODIFICATION_TIME);
	if (pvalue != nullptr)
		*pvalue = nt_time;

	{
	auto sql_transact = gx_sql_begin_trans(pdb->psqlite);
	if (!sql_transact)
		return false;
	bool partial = false;
	if (!message_write_message(FALSE, pdb->psqlite,
	    account, cpid, false, fid_val, pmsgctnt, &mid_val, &partial))
		return FALSE;
	if (0 == mid_val) {
		// auto rollback at end of scope
		*pe_result = ecRpcFailed;
	} else {
		if (sql_transact.commit() != 0)
			return false;
		*pe_result = ecSuccess;
	}
	}
	if (b_exist) {
		pdb->proc_dynamic_event(cpid,
			dynamic_event::modify_msg, fid_val, mid_val, 0);
		pdb->notify_message_modification(fid_val, mid_val);
	} else {
		pdb->proc_dynamic_event(cpid,
			dynamic_event::new_msg, fid_val, mid_val, 0);
		pdb->notify_message_creation(fid_val, mid_val);
	}
	return TRUE;
}

/**
 * @username:   Used for adjusting public store readstates
 */
BOOL exmdb_server::read_message(const char *dir, const char *username,
    cpid_t cpid, uint64_t message_id, MESSAGE_CONTENT **ppmsgctnt)
{
	uint64_t mid_val;
	auto pdb = db_engine_get_db(dir, __func__);
	if (pdb == nullptr || pdb->psqlite == nullptr)
		return FALSE;
	if (!exmdb_server::is_private())
		exmdb_server::set_public_username(username);
	auto cl_0 = make_scope_exit([]() { exmdb_server::set_public_username(nullptr); });
	mid_val = rop_util_get_gc_value(message_id);
	auto sql_transact = gx_sql_begin_trans(pdb->psqlite);
	auto optim = pdb->begin_optim();
	if (optim == nullptr)
		return FALSE;
	auto ret = message_read_message(pdb->psqlite, cpid, mid_val, ppmsgctnt);
	if (!ret)
		return FALSE;
	optim.reset();
	return sql_transact.commit() == 0 ? TRUE : false;
}

/**
 * @username:   Used for operations on public store readstate
 * @account:    Mailbox which initially received the message and which is the
 *              "executor" of the rules. Used e.g. for producing error reports
 *              or forwardings with the right new Envelope-From.
 */
BOOL exmdb_server::rule_new_message(const char *dir, const char *username,
    const char *account, cpid_t cpid, uint64_t folder_id,
    uint64_t message_id) try
{
	uint64_t fid_val;
	uint64_t mid_val;
	char *pmid_string = nullptr, tmp_path[256];
	
	auto pdb = db_engine_get_db(dir, __func__);
	if (pdb == nullptr || pdb->psqlite == nullptr)
		return FALSE;
	auto is_pvt = exmdb_server::is_private();
	if (!is_pvt)
		exmdb_server::set_public_username(username);
	auto cl_0 = make_scope_exit([]() { exmdb_server::set_public_username(nullptr); });
	fid_val = rop_util_get_gc_value(folder_id);
	mid_val = rop_util_get_gc_value(message_id);
	if (is_pvt && !common_util_get_mid_string(pdb->psqlite, mid_val, &pmid_string))
		return FALSE;
	std::optional<Json::Value> digest;
	if (NULL != pmid_string) {
		snprintf(tmp_path, std::size(tmp_path), "%s/ext/%s",
		         exmdb_server::get_dir(), pmid_string);
		size_t slurp_size = 0;
		std::unique_ptr<char[], stdlib_delete> slurp_data(HX_slurp_file(tmp_path, &slurp_size));
		if (slurp_data != nullptr) {
			digest.emplace();
			if (!json_from_str({slurp_data.get(), slurp_size}, *digest))
				digest.reset();
		}
	}
	seen_list seen{{fid_val}};
	auto sql_transact = gx_sql_begin_trans(pdb->psqlite);
	auto ec = message_rule_new_message({ENVELOPE_FROM_NULL, account, cpid, false,
	          pdb->psqlite, fid_val, mid_val, std::move(digest)}, seen);
	if (ec != ecSuccess)
		return FALSE;
	if (sql_transact.commit() != 0)
		return false;
	for (const auto &mn : seen.msg) {
		if (mid_val == mn.message_id)
			continue;
		pdb->proc_dynamic_event(cpid, dynamic_event::new_msg,
			mn.folder_id, mn.message_id, 0);
		pdb->notify_message_creation(mn.folder_id, mn.message_id);
	}
	return TRUE;
} catch (const std::bad_alloc &) {
	mlog(LV_ERR, "E-2034: ENOMEM");
	return false;
}<|MERGE_RESOLUTION|>--- conflicted
+++ resolved
@@ -2478,15 +2478,9 @@
 	std::string subject, content_buff;
 	if (action_flavor & STOCK_REPLY_TEMPLATE) {
 		if (!exmdb_bouncer_make_content(rp.ev_from, rp.ev_to,
-<<<<<<< HEAD
-		    rp.sqlite, rp.message_id, "BOUNCE_AUTO_RESPONSE", nullptr,
+		    rp.sqlite, rp.message_id, "BOUNCE_AUTO_RESPONSE",
 		    subject, content_buff))
 			return false;
-=======
-		    rp.sqlite, rp.message_id, "BOUNCE_AUTO_RESPONSE",
-		    nullptr, content_type, tmp_buff, std::size(tmp_buff)))
-			return FALSE;
->>>>>>> b7e227e3
 		common_util_remove_propvals(&pmsgctnt->proplist, PR_ASSOCIATED);
 		common_util_remove_propvals(&pmsgctnt->proplist, PidTagMid);
 		common_util_remove_propvals(&pmsgctnt->proplist, PR_BODY);
