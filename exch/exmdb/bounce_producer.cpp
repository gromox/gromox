// SPDX-License-Identifier: GPL-2.0-only WITH linking exception
#include <algorithm>
#include <cerrno>
#include <cstdio>
#include <cstring>
#include <ctime>
#include <dirent.h>
#include <fcntl.h>
#include <map>
#include <memory>
#include <string>
#include <unistd.h>
#include <utility>
#include <libHX/option.h>
#include <libHX/string.h>
#include <sys/stat.h>
#include <sys/types.h>
#include <gromox/bounce_gen.hpp>
#include <gromox/database.h>
#include <gromox/defs.h>
#include <gromox/dsn.hpp>
#include <gromox/exmdb_common_util.hpp>
#include <gromox/fileio.h>
#include <gromox/mail.hpp>
#include <gromox/mail_func.hpp>
#include <gromox/scope.hpp>
#include <gromox/svc_common.h>
#include <gromox/textmaps.hpp>
#include <gromox/util.hpp>
#include "bounce_producer.hpp"

using namespace std::string_literals;
using namespace gromox;

static std::string exmdb_bouncer_attachs(sqlite3 *psqlite, uint64_t message_id)
{
	std::string r;
	void *pvalue;
	char sql_string[256];
	
	snprintf(sql_string, std::size(sql_string), "SELECT attachment_id FROM "
	        "attachments WHERE message_id=%llu", static_cast<unsigned long long>(message_id));
	auto pstmt = gx_sql_prep(psqlite, sql_string);
	if (pstmt == nullptr)
		return 0;
	while (pstmt.step() == SQLITE_ROW) {
		auto attachment_id = pstmt.col_uint64(0);
		if (!cu_get_property(MAPI_ATTACH, attachment_id, CP_ACP,
		    psqlite, PR_ATTACH_LONG_FILENAME, &pvalue))
			return 0;
		if (pvalue == nullptr)
			continue;
		if (!r.empty())
			r += ", ";
		r += static_cast<const char *>(pvalue);
	}
	return r;
}

BOOL exmdb_bouncer_make_content(const char *from, const char *rcpt,
    sqlite3 *psqlite, uint64_t message_id, const char *bounce_type,
<<<<<<< HEAD
    char *mime_from, std::string &subject, std::string &content) try
=======
    char *subject, char *content_type, char *pcontent, size_t content_size) try
>>>>>>> b7e227e3
{
	void *pvalue;
	char charset[32], date_buff[128], lang[32];

	charset[0] = '\0';
	if (common_util_get_user_lang(from, lang, std::size(lang)))
		gx_strlcpy(charset, znul(lang_to_charset(lang)), std::size(charset));
	rfc1123_dstring(date_buff, std::size(date_buff), 0);
	if (!cu_get_property(MAPI_MESSAGE, message_id, CP_ACP,
	    psqlite, PR_MESSAGE_SIZE, &pvalue) || pvalue == nullptr)
		return FALSE;
	auto message_size = *static_cast<uint32_t *>(pvalue);
	if ('\0' == charset[0]) {
		if (!cu_get_property(MAPI_MESSAGE, message_id, CP_ACP, psqlite,
		    PR_INTERNET_CPID, &pvalue))
			return FALSE;
		if (NULL == pvalue) {
			strcpy(charset, "ascii");
		} else {
			auto pcharset = cpid_to_cset(static_cast<cpid_t>(*static_cast<uint32_t *>(pvalue)));
			gx_strlcpy(charset, pcharset != nullptr ? pcharset : "ascii", std::size(charset));
		}
	}

	auto tpptr = bounce_gen_lookup(charset, bounce_type);
	if (tpptr == nullptr)
		return false;
	auto &tp = *tpptr;
	auto fa = HXformat_init();
	if (fa == nullptr)
		return false;
	auto cl_0 = make_scope_exit([&]() { HXformat_free(fa); });
	unsigned int immed = HXFORMAT_IMMED;
	if (HXformat_add(fa, "time", date_buff,
	    HXTYPE_STRING | immed) < 0 ||
	    HXformat_add(fa, "from", from, HXTYPE_STRING) < 0 ||
	    HXformat_add(fa, "rcpt", rcpt, HXTYPE_STRING) < 0 ||
	    HXformat_add(fa, "postmaster", bounce_gen_postmaster(), HXTYPE_STRING) < 0)
		return false;
	if (!cu_get_property(MAPI_MESSAGE, message_id, CP_ACP, psqlite,
	    PR_SUBJECT, &pvalue))
		return FALSE;
	if (HXformat_add(fa, "subject", pvalue != nullptr ?
	    static_cast<const char *>(pvalue) : "", HXTYPE_STRING) < 0 ||
	    HXformat_add(fa, "parts",
	    exmdb_bouncer_attachs(psqlite, message_id).c_str(),
	    HXTYPE_STRING | immed) < 0)
		return false;
	HX_unit_size(date_buff, std::size(date_buff), message_size, 1000, 0);
	if (HXformat_add(fa, "length", date_buff, HXTYPE_STRING) < 0)
		return false;

	hxmc_t *replaced = nullptr;
	if (HXformat_aprintf(fa, &replaced, &tp.content[tp.body_start]) < 0)
		return false;
<<<<<<< HEAD
	auto cl_1 = make_scope_exit([&]() { HXmc_free(replaced); });
	content = replaced;
	subject = tp.subject;
=======
	gx_strlcpy(pcontent, replaced, content_size);
	HXmc_free(replaced);
	if (subject != nullptr)
		strcpy(subject, tp.subject.c_str());
	if (content_type != nullptr)
		strcpy(content_type, tp.content_type.c_str());
>>>>>>> b7e227e3
	return TRUE;
} catch (const std::bad_alloc &) {
	mlog(LV_ERR, "E-1219: ENOMEM");
	return false;
}

BOOL exmdb_bouncer_make(const char *from, const char *rcpt, sqlite3 *psqlite,
    uint64_t message_id, const char *bounce_type, MAIL *pmail) try
{
	MIME *pmime;
<<<<<<< HEAD
	char mime_from[UADDR_SIZE], date_buff[128];
	std::string subject, content_buff;
	
	if (!exmdb_bouncer_make_content(from, rcpt,
	    psqlite, message_id, bounce_type, mime_from,
	    subject, content_buff))
=======
	char subject[1024];
	char tmp_buff[1024];
	char date_buff[128];
	char content_type[128];
	char content_buff[256*1024];
	
	if (!exmdb_bouncer_make_content(from, rcpt,
	    psqlite, message_id, bounce_type,
	    subject, content_type, content_buff, std::size(content_buff)))
>>>>>>> b7e227e3
		return FALSE;
	auto phead = pmail->add_head();
	if (phead == nullptr)
		return FALSE;
	pmime = phead;
	pmime->set_content_type("multipart/report");
	pmime->set_content_param("report-type", "delivery-status");
<<<<<<< HEAD
	pmime->set_field("From", mime_from);
	pmime->set_field("To", ("<"s + from + ">").c_str());
=======
	snprintf(tmp_buff, UADDR_SIZE + 2, "<%s>", rcpt);
	pmime->set_field("From", tmp_buff);
	snprintf(tmp_buff, UADDR_SIZE + 2, "<%s>", from);
	pmime->set_field("To", tmp_buff);
>>>>>>> b7e227e3
	pmime->set_field("MIME-Version", "1.0");
	pmime->set_field("X-Auto-Response-Suppress", "All");
	rfc1123_dstring(date_buff, std::size(date_buff), 0);
	pmime->set_field("Date", date_buff);
	pmime->set_field("Subject", subject.c_str());
	pmime = pmail->add_child(phead, MIME_ADD_FIRST);
	if (pmime == nullptr)
		return FALSE;
	pmime->set_content_type("text/plain");
	pmime->set_content_param("charset", "utf-8");
	if (!pmime->write_content(content_buff.c_str(),
	    content_buff.size(), mime_encoding::automatic))
		return FALSE;

	DSN dsn;
	auto pdsn_fields = dsn.get_message_fields();
	auto mta = "dns;"s + get_host_ID();
	auto t_addr = "rfc822;"s + rcpt;
	dsn.append_field(pdsn_fields, "Reporting-MTA", mta.c_str());
	rfc1123_dstring(date_buff, std::size(date_buff), 0);
	dsn.append_field(pdsn_fields, "Arrival-Date", date_buff);
	pdsn_fields = dsn.new_rcpt_fields();
	if (pdsn_fields == nullptr)
		return FALSE;
	dsn.append_field(pdsn_fields, "Final-Recipient", t_addr.c_str());
	dsn.append_field(pdsn_fields, "Action", "failed");
	dsn.append_field(pdsn_fields, "Status", "5.0.0");
	dsn.append_field(pdsn_fields, "Remote-MTA", mta.c_str());
	
	content_buff.clear();
	content_buff.resize(256 * 1024);
	if (dsn.serialize(content_buff.data(), content_buff.size())) {
		content_buff.resize(strnlen(content_buff.c_str(), content_buff.size()));
		pmime = pmail->add_child(phead, MIME_ADD_LAST);
		if (NULL != pmime) {
			pmime->set_content_type("message/delivery-status");
			pmime->write_content(content_buff.c_str(),
				content_buff.size(), mime_encoding::none);
		}
	}
	return TRUE;
} catch (const std::bad_alloc &) {
	return false;
}<|MERGE_RESOLUTION|>--- conflicted
+++ resolved
@@ -59,11 +59,7 @@
 
 BOOL exmdb_bouncer_make_content(const char *from, const char *rcpt,
     sqlite3 *psqlite, uint64_t message_id, const char *bounce_type,
-<<<<<<< HEAD
-    char *mime_from, std::string &subject, std::string &content) try
-=======
-    char *subject, char *content_type, char *pcontent, size_t content_size) try
->>>>>>> b7e227e3
+    std::string &subject, std::string &content) try
 {
 	void *pvalue;
 	char charset[32], date_buff[128], lang[32];
@@ -119,18 +115,9 @@
 	hxmc_t *replaced = nullptr;
 	if (HXformat_aprintf(fa, &replaced, &tp.content[tp.body_start]) < 0)
 		return false;
-<<<<<<< HEAD
 	auto cl_1 = make_scope_exit([&]() { HXmc_free(replaced); });
 	content = replaced;
 	subject = tp.subject;
-=======
-	gx_strlcpy(pcontent, replaced, content_size);
-	HXmc_free(replaced);
-	if (subject != nullptr)
-		strcpy(subject, tp.subject.c_str());
-	if (content_type != nullptr)
-		strcpy(content_type, tp.content_type.c_str());
->>>>>>> b7e227e3
 	return TRUE;
 } catch (const std::bad_alloc &) {
 	mlog(LV_ERR, "E-1219: ENOMEM");
@@ -141,24 +128,12 @@
     uint64_t message_id, const char *bounce_type, MAIL *pmail) try
 {
 	MIME *pmime;
-<<<<<<< HEAD
-	char mime_from[UADDR_SIZE], date_buff[128];
+	char date_buff[128];
 	std::string subject, content_buff;
 	
 	if (!exmdb_bouncer_make_content(from, rcpt,
-	    psqlite, message_id, bounce_type, mime_from,
+	    psqlite, message_id, bounce_type,
 	    subject, content_buff))
-=======
-	char subject[1024];
-	char tmp_buff[1024];
-	char date_buff[128];
-	char content_type[128];
-	char content_buff[256*1024];
-	
-	if (!exmdb_bouncer_make_content(from, rcpt,
-	    psqlite, message_id, bounce_type,
-	    subject, content_type, content_buff, std::size(content_buff)))
->>>>>>> b7e227e3
 		return FALSE;
 	auto phead = pmail->add_head();
 	if (phead == nullptr)
@@ -166,15 +141,8 @@
 	pmime = phead;
 	pmime->set_content_type("multipart/report");
 	pmime->set_content_param("report-type", "delivery-status");
-<<<<<<< HEAD
-	pmime->set_field("From", mime_from);
+	pmime->set_field("From", ("<"s + rcpt + ">").c_str());
 	pmime->set_field("To", ("<"s + from + ">").c_str());
-=======
-	snprintf(tmp_buff, UADDR_SIZE + 2, "<%s>", rcpt);
-	pmime->set_field("From", tmp_buff);
-	snprintf(tmp_buff, UADDR_SIZE + 2, "<%s>", from);
-	pmime->set_field("To", tmp_buff);
->>>>>>> b7e227e3
 	pmime->set_field("MIME-Version", "1.0");
 	pmime->set_field("X-Auto-Response-Suppress", "All");
 	rfc1123_dstring(date_buff, std::size(date_buff), 0);
